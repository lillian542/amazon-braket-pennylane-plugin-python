--- conflicted
+++ resolved
@@ -30,9 +30,6 @@
 
     operations = {"ParametrizedEvolution"}
 
-<<<<<<< HEAD
-    def __init__(self, wires, device, *, shots=100):
-=======
     def __init__(
             self,
             wires,
@@ -42,7 +39,6 @@
 
         if shots is None:
             raise RuntimeError("Number of shots must be defined. Recieved shots=None")
->>>>>>> dec7cce8
         self._device = device
         super().__init__(wires=wires, shots=shots)
 
@@ -132,14 +128,8 @@
 
         register = AtomArrangement()
         for [x, y] in coordinates:
-<<<<<<< HEAD
-            register.add(
-                [x * 1e-6, y * 1e-6]
-            )  # PL asks users to specify in um, Braket expects SI units
-=======
             # PL asks users to specify in um, Braket expects SI units
             register.add([x*1e-6, y*1e-6])
->>>>>>> dec7cce8
 
         self.register = register
 
@@ -314,13 +304,10 @@
         return task
 
     def _validate_pulses(self, pulses):
-<<<<<<< HEAD
-=======
 
         if not pulses:
             raise RuntimeError("No pulses found in the ParametrizedEvolution")
 
->>>>>>> dec7cce8
         if len(pulses) > 1:
             raise NotImplementedError(
                 f"Multiple pulses in a Rydberg Hamiltonian are not currently supported on "
@@ -356,7 +343,6 @@
         return task
 
     def _validate_pulses(self, pulses):
-<<<<<<< HEAD
         # Iterate through pulses to find global drive
         max_wires = 0
         for i, pulse in enumerate(pulses):
@@ -385,16 +371,4 @@
                     "Shifting field only allows specification of detuning. Phase must be zero."
                 )
             if callable(pulse.detuning):
-                raise ValueError("Detuning of shifting field must be constant in time.")
-=======
-
-        if len(pulses) > 1:
-            raise NotImplementedError(
-                f"Multiple pulses in a Rydberg Hamiltonian are not currently supported. "
-                f"Recieved {len(pulses)} pulses.")
-
-        if pulses[0].wires != self.wires:
-            raise NotImplementedError(
-                f"Only global drive is currently supported. Found drive defined for subset "
-                f"{[pulses[0].wires]} of all wires [{self.wires}]")
->>>>>>> dec7cce8
+                raise ValueError("Detuning of shifting field must be constant in time.")