# Copyright Amazon.com Inc. or its affiliates. All Rights Reserved.
#
# Licensed under the Apache License, Version 2.0 (the "License"). You
# may not use this file except in compliance with the License. A copy of
# the License is located at
#
#     http://aws.amazon.com/apache2.0/
#
# or in the "license" file accompanying this file. This file is
# distributed on an "AS IS" BASIS, WITHOUT WARRANTIES OR CONDITIONS OF
# ANY KIND, either express or implied. See the License for the specific
# language governing permissions and limitations under the License.

from functools import reduce, singledispatch
from typing import Any, FrozenSet, List, Optional, Tuple, Union

import pennylane as qml
from braket.aws import AwsDevice
from braket.circuits import FreeParameter, Gate, ResultType, gates, noises, observables
from braket.circuits.result_types import (
    AdjointGradient,
    DensityMatrix,
    Expectation,
    Probability,
    Sample,
    StateVector,
    Variance,
)
from braket.devices import Device
from braket.tasks import GateModelQuantumTaskResult
from pennylane import numpy as np
from pennylane.measurements import ObservableReturnTypes
from pennylane.operation import Observable, Operation
from pennylane.ops import Adjoint

from braket.pennylane_plugin.ops import (
    AAMS,
    MS,
    PSWAP,
    CPhaseShift00,
    CPhaseShift01,
    CPhaseShift10,
    GPi,
    GPi2,
)

_BRAKET_TO_PENNYLANE_OPERATIONS = {
    "i": "Identity",
    "x": "PauliX",
    "y": "PauliY",
    "z": "PauliZ",
    "h": "Hadamard",
    "ry": "RY",
    "rx": "RX",
    "rz": "RZ",
    "s": "S",
    "si": "Adjoint(S)",
    "v": "SX",
    "vi": "Adjoint(SX)",
    "t": "T",
    "ti": "Adjoint(T)",
    "cnot": "CNOT",
    "cy": "CY",
    "cz": "CZ",
    "swap": "SWAP",
    "cswap": "CSWAP",
    "ccnot": "Toffoli",
    "phaseshift": "PhaseShift",
    "unitary": "QubitUnitary",
    "amplitude_damping": "AmplitudeDamping",
    "generalized_amplitude_damping": "GeneralizedAmplitudeDamping",
    "phase_damping": "PhaseDamping",
    "depolarizing": "DepolarizingChannel",
    "bit_flip": "BitFlip",
    "phase_flip": "PhaseFlip",
    "kraus": "QubitChannel",
    "cphaseshift": "ControlledPhaseShift",
    "cphaseshift00": "CPhaseShift00",
    "cphaseshift01": "CPhaseShift01",
    "cphaseshift10": "CPhaseShift10",
    "iswap": "ISWAP",
    "pswap": "PSWAP",
    "xy": "IsingXY",
    "xx": "IsingXX",
    "yy": "IsingYY",
    "zz": "IsingZZ",
    "ecr": "ECR",
    "gpi": "GPi",
    "gpi2": "GPi2",
    "ms": "AAMS",
}


def supported_operations(device: Device) -> FrozenSet[str]:
    """Returns the operations supported by the plugin based upon the device.

    Args:
        device (Device): The device to obtain the supported operations for

    Returns:
        FrozenSet[str]: The names of the supported operations
    """
    try:
        properties = device.properties.action["braket.ir.openqasm.program"]
    except AttributeError:
        raise AttributeError("Device needs to have properties defined.")
    supported_ops = frozenset(op.lower() for op in properties.supportedOperations)
    supported_pragmas = frozenset(op.lower() for op in properties.supportedPragmas)
<<<<<<< HEAD

    op_set = frozenset(
=======
    translated = frozenset(
>>>>>>> d7c576cc
        _BRAKET_TO_PENNYLANE_OPERATIONS[op]
        for op in _BRAKET_TO_PENNYLANE_OPERATIONS
        if op.lower() in supported_ops or f"braket_noise_{op.lower()}" in supported_pragmas
    )
    # both AAMS and MS map to ms
    if "AAMS" in translated:
        translated |= {"MS"}
    return translated

    if isinstance(device, AwsDevice) and device.arn == "arn:aws:braket:eu-west-2::device/qpu/oqc/Lucy":
        op_set = op_set.union({"ParametrizedEvolution"})

    return op_set


def translate_operation(
    operation: Operation,
    use_unique_params: bool = False,
    param_names: Optional[List[str]] = None,
    *args,
    **kwargs,
) -> Gate:
    """Translates a PennyLane ``Operation`` into the corresponding Braket ``Gate``.

    Args:
        operation (Operation): The PennyLane ``Operation`` to translate
        use_unique_params (bool): If true, numeric parameters in the resulting operation will be
        replaced with FreeParameter objects (with names corresponding to param_names). Non-numeric
        parameters will be skipped.
        param_names (Optional[List[str]]): A list of parameter names to be supplied
            to the new operation. The length of the list must match the number of
            the operator's parameters; if no named parameter is needed for the corresponding
            operation parameter, then the list entry should be `None`.

    Returns:
        Gate: The Braket gate corresponding to the given operation
    """
    if use_unique_params:
        parameters = []
        param_names = param_names or [None] * len(operation.parameters)
        if len(param_names) != len(operation.parameters):
            raise ValueError("Parameter names list must be equal to number of operation parameters")
        for param_name, param in zip(param_names, operation.parameters):
            # PennyLane passes any non-keyword argument in the operation.parameters list.
            # In some cases, like the unitary gate or qml.QubitChannel (Kraus noise), these
            # parameter can be matrices. Braket only supports parameterization of numeric parameters
            # (so far, these are all angle parameters), so non-numeric parameters are handled
            # separately.
            if param_name is not None:
                new_param = FreeParameter(param_name)
            elif isinstance(param, qml.numpy.tensor):
                new_param = param.numpy()
            else:
                new_param = param
            parameters.append(new_param)
    else:
        parameters = [
            p.numpy() if isinstance(p, qml.numpy.tensor) else p for p in operation.parameters
        ]
    return _translate_operation(operation, parameters)


@singledispatch
def _translate_operation(operation: Operation, _parameters) -> Gate:
    raise NotImplementedError(
        f"Braket PennyLane plugin does not support operation {operation.name}."
    )


@_translate_operation.register
def _(_: qml.Identity, _parameters):
    return gates.I()


@_translate_operation.register
def _(_: qml.Hadamard, _parameters):
    return gates.H()


@_translate_operation.register
def _(_: qml.PauliX, _parameters):
    return gates.X()


@_translate_operation.register
def _(_: qml.PauliY, _parameters):
    return gates.Y()


@_translate_operation.register
def _(_: qml.PauliZ, _parameters):
    return gates.Z()


@_translate_operation.register
def _(_: qml.ECR, _parameters):
    return gates.ECR()


@_translate_operation.register
def _(s: qml.S, _parameters):
    return gates.S()


@_translate_operation.register
def _(sx: qml.SX, _parameters):
    return gates.V()


@_translate_operation.register
def _(t: qml.T, _parameters):
    return gates.T()


@_translate_operation.register
def _(_: qml.CNOT, _parameters):
    return gates.CNot()


@_translate_operation.register
def _(_: qml.CY, _parameters):
    return gates.CY()


@_translate_operation.register
def _(_: qml.CZ, _parameters):
    return gates.CZ()


@_translate_operation.register
def _(_: qml.SWAP, _parameters):
    return gates.Swap()


@_translate_operation.register
def _(_: qml.CSWAP, _parameters):
    return gates.CSwap()


@_translate_operation.register
def _(_: qml.Toffoli, _parameters):
    return gates.CCNot()


@_translate_operation.register
def _(rx: qml.RX, parameters):
    phi = parameters[0]
    return gates.Rx(phi)


@_translate_operation.register
def _(ry: qml.RY, parameters):
    phi = parameters[0]
    return gates.Ry(phi)


@_translate_operation.register
def _(rz: qml.RZ, parameters):
    phi = parameters[0]
    return gates.Rz(phi)


@_translate_operation.register
def _(phase_shift: qml.PhaseShift, parameters):
    phi = parameters[0]
    return gates.PhaseShift(phi)


@_translate_operation.register
def _(qubit_unitary: qml.QubitUnitary, parameters):
    U = np.asarray(parameters[0])
    return gates.Unitary(U)


@_translate_operation.register
def _(_: qml.AmplitudeDamping, parameters):
    gamma = parameters[0]
    return noises.AmplitudeDamping(gamma)


@_translate_operation.register
def _(_: qml.GeneralizedAmplitudeDamping, parameters):
    gamma = parameters[0]
    probability = parameters[1]
    return noises.GeneralizedAmplitudeDamping(probability=probability, gamma=gamma)


@_translate_operation.register
def _(_: qml.PhaseDamping, parameters):
    gamma = parameters[0]
    return noises.PhaseDamping(gamma)


@_translate_operation.register
def _(_: qml.DepolarizingChannel, parameters):
    probability = parameters[0]
    return noises.Depolarizing(probability)


@_translate_operation.register
def _(_: qml.BitFlip, parameters):
    probability = parameters[0]
    return noises.BitFlip(probability)


@_translate_operation.register
def _(_: qml.PhaseFlip, parameters):
    probability = parameters[0]
    return noises.PhaseFlip(probability)


@_translate_operation.register
def _(_: qml.QubitChannel, parameters):
    K_list = [np.asarray(matrix) for matrix in parameters]
    return noises.Kraus(K_list)


@_translate_operation.register
def _(c_phase_shift: qml.ControlledPhaseShift, parameters):
    phi = parameters[0]
    return gates.CPhaseShift(phi)


@_translate_operation.register
def _(c_phase_shift_00: CPhaseShift00, parameters):
    phi = parameters[0]
    return gates.CPhaseShift00(phi)


@_translate_operation.register
def _(c_phase_shift_01: CPhaseShift01, parameters):
    phi = parameters[0]
    return gates.CPhaseShift01(phi)


@_translate_operation.register
def _(c_phase_shift_10: CPhaseShift10, parameters):
    phi = parameters[0]
    return gates.CPhaseShift10(phi)


@_translate_operation.register
def _(iswap: qml.ISWAP, _parameters):
    return gates.ISwap()


@_translate_operation.register
def _(pswap: PSWAP, parameters):
    phi = parameters[0]
    return gates.PSwap(phi)


@_translate_operation.register
def _(xy: qml.IsingXY, parameters):
    phi = parameters[0]
    return gates.XY(phi)


@_translate_operation.register
def _(xx: qml.IsingXX, parameters):
    phi = parameters[0]
    return gates.XX(phi)


@_translate_operation.register
def _(yy: qml.IsingYY, parameters):
    phi = parameters[0]
    return gates.YY(phi)


@_translate_operation.register
def _(zz: qml.IsingZZ, parameters):
    phi = parameters[0]
    return gates.ZZ(phi)


@_translate_operation.register
def _(_gpi: GPi, parameters):
    phi = parameters[0]
    return gates.GPi(phi)


@_translate_operation.register
def _(gpi2: GPi2, parameters):
    phi = parameters[0]
    return gates.GPi2(phi)


@_translate_operation.register
def _(ms: MS, parameters):
    phi_0, phi_1 = parameters[:2]
    return gates.MS(phi_0, phi_1)


@_translate_operation.register
def _(ms: AAMS, parameters):
    phi_0, phi_1, theta = parameters[:3]
    return gates.MS(phi_0, phi_1, theta)


@_translate_operation.register
def _(adjoint: Adjoint, parameters):
    if isinstance(adjoint.base, qml.ISWAP):
        # gates.ISwap.adjoint() returns a different value
        return gates.PSwap(3 * np.pi / 2)
    base = _translate_operation(adjoint.base, parameters)
    if len(base.adjoint()) > 1:
        raise NotImplementedError(
            f"The adjoint of the Braket operation {base} contains more than one operation."
        )
    return base.adjoint()[0]


def get_adjoint_gradient_result_type(
    observable: Observable,
    targets: Union[List[int], List[List[int]]],
    supported_result_types: FrozenSet[str],
    parameters: List[str],
):
    if "AdjointGradient" not in supported_result_types:
        raise NotImplementedError("Unsupported return type: AdjointGradient")
    braket_observable = _translate_observable(observable)

    braket_observable = (
        braket_observable.item() if hasattr(braket_observable, "item") else braket_observable
    )
    return AdjointGradient(observable=braket_observable, target=targets, parameters=parameters)


def translate_result_type(
    observable: Observable, targets: List[int], supported_result_types: FrozenSet[str]
) -> Union[ResultType, Tuple[ResultType, ...]]:
    """Translates a PennyLane ``Observable`` into the corresponding Braket ``ResultType``.

    Args:
        observable (Observable): The PennyLane ``Observable`` to translate
        targets (List[int]): The target wires of the observable using a consecutive integer wire
            ordering
        supported_result_types (FrozenSet[str]): Braket result types supported by the Braket device

    Returns:
        Union[ResultType, Tuple[ResultType]]: The Braket result type corresponding to
        the given observable; if the observable type has multiple terms, for example a Hamiltonian,
        then this will return a result type for each term.
    """
    return_type = observable.return_type

    if return_type is ObservableReturnTypes.Probability:
        return Probability(targets)

    if return_type is ObservableReturnTypes.State:
        if not targets and "StateVector" in supported_result_types:
            return StateVector()
        elif "DensityMatrix" in supported_result_types:
            return DensityMatrix(targets)
        raise NotImplementedError(f"Unsupported return type: {return_type}")

    if isinstance(observable, qml.Hamiltonian):
        if return_type is ObservableReturnTypes.Expectation:
            return tuple(
                Expectation(_translate_observable(term), term.wires) for term in observable.ops
            )
        raise NotImplementedError(f"Return type {return_type} unsupported for Hamiltonian")

    braket_observable = _translate_observable(observable)
    if return_type is ObservableReturnTypes.Expectation:
        return Expectation(braket_observable, targets)
    elif return_type is ObservableReturnTypes.Variance:
        return Variance(braket_observable, targets)
    elif return_type is ObservableReturnTypes.Sample:
        return Sample(braket_observable, targets)
    else:
        raise NotImplementedError(f"Unsupported return type: {return_type}")


@singledispatch
def _translate_observable(observable):
    raise TypeError(f"Unsupported observable: {type(observable)}")


@_translate_observable.register
def _(H: qml.Hamiltonian):
    # terms is structured like [C, O] where C is a tuple of all the coefficients, and O is
    # a tuple of all the corresponding observable terms (X, Y, Z, H, etc or a tensor product
    # of them)
    coefficents, pl_observables = H.terms()
    braket_observables = list(map(lambda obs: _translate_observable(obs), pl_observables))
    braket_hamiltonian = sum(
        (coef * obs for coef, obs in zip(coefficents[1:], braket_observables[1:])),
        coefficents[0] * braket_observables[0],
    )
    return braket_hamiltonian


@_translate_observable.register
def _(_: qml.PauliX):
    return observables.X()


@_translate_observable.register
def _(_: qml.PauliY):
    return observables.Y()


@_translate_observable.register
def _(_: qml.PauliZ):
    return observables.Z()


@_translate_observable.register
def _(_: qml.Hadamard):
    return observables.H()


@_translate_observable.register
def _(_: qml.Identity):
    return observables.I()


@_translate_observable.register
def _(h: qml.Hermitian):
    return observables.Hermitian(qml.matrix(h))


_zero = np.array([[1, 0], [0, 0]])
_one = np.array([[0, 0], [0, 1]])


@_translate_observable.register
def _(p: qml.Projector):
    bitstring = p.parameters[0]

    products = [_one if b else _zero for b in bitstring]
    hermitians = [observables.Hermitian(p) for p in products]
    return observables.TensorProduct(hermitians)


@_translate_observable.register
def _(t: qml.operation.Tensor):
    return reduce(lambda x, y: x @ y, [_translate_observable(factor) for factor in t.obs])


def translate_result(
    braket_result: GateModelQuantumTaskResult,
    observable: Observable,
    targets: List[int],
    supported_result_types: FrozenSet[str],
) -> Any:
    """Translates a Braket result into the corresponding PennyLane return type value.

    Args:
        braket_result (GateModelQuantumTaskResult): The Braket result to translate.
        observable (Observable): The PennyLane observable associated with the result.
        targets (List[int]): The qubits in the result.
        supported_result_types (FrozenSet[str]): The result types supported by the device.

    Returns:
        Any: The translated return value.

    Note:
        Hamiltonian results will be summed over all terms.
    """

    # if braket result contains adjoint gradient, just return it since it should be the only
    # result type if it's there at all.
    ag_results = [
        result for result in braket_result.result_types if result.type.type == "adjoint_gradient"
    ]
    if ag_results:
        ag_result = ag_results[0]
        key_indices = [int(param_name.split("p_")[1]) for param_name in ag_result.value["gradient"]]
        return [ag_result.value["expectation"]], [
            # we need to sort the keys by index since braket can return them in the wrong order
            ag_result.value["gradient"][f"p_{i}"]
            for i in sorted(key_indices)
        ]
    translated = translate_result_type(observable, targets, supported_result_types)
    if isinstance(observable, qml.Hamiltonian):
        coeffs, _ = observable.terms()
        return sum(
            coeff * braket_result.get_value_by_result_type(result_type)
            for coeff, result_type in zip(coeffs, translated)
        )
    else:
        return braket_result.get_value_by_result_type(translated)<|MERGE_RESOLUTION|>--- conflicted
+++ resolved
@@ -106,12 +106,8 @@
         raise AttributeError("Device needs to have properties defined.")
     supported_ops = frozenset(op.lower() for op in properties.supportedOperations)
     supported_pragmas = frozenset(op.lower() for op in properties.supportedPragmas)
-<<<<<<< HEAD
-
-    op_set = frozenset(
-=======
+
     translated = frozenset(
->>>>>>> d7c576cc
         _BRAKET_TO_PENNYLANE_OPERATIONS[op]
         for op in _BRAKET_TO_PENNYLANE_OPERATIONS
         if op.lower() in supported_ops or f"braket_noise_{op.lower()}" in supported_pragmas
@@ -119,12 +115,13 @@
     # both AAMS and MS map to ms
     if "AAMS" in translated:
         translated |= {"MS"}
+
+    if (
+        isinstance(device, AwsDevice)
+        and device.arn == "arn:aws:braket:eu-west-2::device/qpu/oqc/Lucy"
+    ):
+        translated |= {"ParametrizedEvolution"}
     return translated
-
-    if isinstance(device, AwsDevice) and device.arn == "arn:aws:braket:eu-west-2::device/qpu/oqc/Lucy":
-        op_set = op_set.union({"ParametrizedEvolution"})
-
-    return op_set
 
 
 def translate_operation(
