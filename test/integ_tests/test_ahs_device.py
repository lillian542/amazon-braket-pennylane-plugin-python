--- conflicted
+++ resolved
@@ -18,10 +18,6 @@
 import pkg_resources
 import pytest
 from conftest import shortname_and_backends
-<<<<<<< HEAD
-# from jax import numpy as jnp
-=======
->>>>>>> 475a3de1
 
 from pennylane.pulse.parametrized_evolution import ParametrizedEvolution
 from pennylane.pulse.rydberg_hamiltonian import rydberg_drive, rydberg_interaction, RydbergPulse
@@ -45,15 +41,9 @@
     return p[0] * np.cos(p[1] * t**2)
 
 
-# realistic amplitude function (0 at start and end for hardware)
 def amp(p, t):
-<<<<<<< HEAD
-    f = p[0] * np.exp(-(t-p[1])**2/(2*p[2]**2))
-    return qml.pulse.rect(f, windows=[0.1, 1.7])(p, t)
-=======
     return p[0] * np.exp(-(t-p[1])**2/(2*p[2]**2))
 
->>>>>>> 475a3de1
 
 params1 = 1.2
 params2 = [3.4, 5.6]
@@ -148,11 +138,7 @@
         assert dev.shots == shots
 
         global_drive = rydberg_drive(2, 1, 2, wires=[0, 1, 2])
-<<<<<<< HEAD
-        ts = np.array([0.0, 1.75])
-=======
         ts = [0.0, 1.75]
->>>>>>> 475a3de1
 
         @qml.qnode(dev)
         def circuit():
