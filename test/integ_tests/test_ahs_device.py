# Copyright Amazon.com Inc. or its affiliates. All Rights Reserved.
#
# Licensed under the Apache License, Version 2.0 (the "License"). You
# may not use this file except in compliance with the License. A copy of
# the License is located at
#
#     http://aws.amazon.com/apache2.0/
#
# or in the "license" file accompanying this file. This file is
# distributed on an "AS IS" BASIS, WITHOUT WARRANTIES OR CONDITIONS OF
# ANY KIND, either express or implied. See the License for the specific
# language governing permissions and limitations under the License.

"""Tests that gates are correctly applied in the plugin device"""

import numpy as np
import pennylane as qml
import pkg_resources
import pytest
from conftest import shortname_and_backends
<<<<<<< HEAD
from jax import numpy as jnp
from pennylane.pulse.rydberg_hamiltonian import RydbergPulse, rydberg_drive, rydberg_interaction
=======

from pennylane.pulse.parametrized_evolution import ParametrizedEvolution
from pennylane.pulse.rydberg import rydberg_interaction
from pennylane.pulse.hardware_hamiltonian import HardwarePulse, drive
>>>>>>> d8a823ed

from braket.pennylane_plugin.ahs_device import BraketAquilaDevice, BraketLocalAquilaDevice

# ENTRY_POINTS = {entry.name: entry for entry in pkg_resources.iter_entry_points("pennylane.plugins")}

shortname_and_backendname = [
    ("braket.local.aquila", "RydbergAtomSimulator"),
    ("braket.aws.aquila", "Aquila"),
]

# =========================================================
coordinates = [[0, 0], [0, 5], [5, 0]]  # in micrometers


def f1(p, t):
    return p * np.sin(t) * (t - 1)


def f2(p, t):
    return p[0] * np.cos(p[1] * t**2)


def amp(p, t):
<<<<<<< HEAD
    f = p[0] * jnp.exp(-((t - p[1]) ** 2) / (2 * p[2] ** 2))
    return qml.pulse.rect(f, windows=[0.1, 1.7])(p, t)
=======
    return p[0] * np.exp(-(t-p[1])**2/(2*p[2]**2))

>>>>>>> d8a823ed


params1 = 1.2
params2 = [3.4, 5.6]
params_amp = [2.5, 0.9, 0.3]

# Hamiltonians to be tested
H_i = rydberg_interaction(coordinates)

<<<<<<< HEAD
HAMILTONIANS_AND_PARAMS = [
    (H_i + rydberg_drive(1, 2, 3, wires=[0, 1, 2]), []),
    (H_i + rydberg_drive(amp, 1, 2, wires=[0, 1, 2]), [params_amp]),
    (H_i + rydberg_drive(2, f1, 2, wires=[0, 1, 2]), [params1]),
    (H_i + rydberg_drive(amp, 1, f2, wires=[0, 1, 2]), [params_amp, params2]),
    (H_i + rydberg_drive(4, f2, f1, wires=[0, 1, 2]), [params2, params1]),
    (H_i + rydberg_drive(amp, f2, 4, wires=[0, 1, 2]), [params_amp, params2]),
    (H_i + rydberg_drive(amp, f2, f1, wires=[0, 1, 2]), [params_amp, params2, params1]),
]
=======
HAMILTONIANS_AND_PARAMS = [(H_i + drive(1, 2, 3, wires=[0, 1, 2]), []),
                           (H_i + drive(amp, 1, 2, wires=[0, 1, 2]), [params_amp]),
                           (H_i + drive(2, f1, 2, wires=[0, 1, 2]), [params1]),
                           (H_i + drive(amp, 1, f2, wires=[0, 1, 2]), [params_amp, params2]),
                           (H_i + drive(4, f2, f1, wires=[0, 1, 2]), [params2, params1]),
                           (H_i + drive(amp, f2, 4, wires=[0, 1, 2]), [params_amp, params2]),
                           (H_i + drive(amp, f2, f1, wires=[0, 1, 2]), [params_amp, params2, params1])
                ]
>>>>>>> d8a823ed


class TestBraketAquilaDevice:
    """Test functionality specific to the hardware device that can be tested
    without running a task on the hardware"""

    def test_hardware_capabilities(self):
        """Test hardware capabilities can be retrieved"""

        dev = BraketAquilaDevice(wires=3)

        assert isinstance(dev.hardware_capabilities, dict)
        assert "rydberg" in dev.hardware_capabilities.keys()
        assert "lattice" in dev.hardware_capabilities.keys()

    def test_validate_operations_multiple_drive_terms(self):
        """Test that an error is raised if there are multiple drive terms on
        the Hamiltonian"""
        dev = BraketAquilaDevice(wires=3)
        pulses = [HardwarePulse(3, 4, 5, [0, 1]), HardwarePulse(4, 6, 7, [1, 2])]

<<<<<<< HEAD
        with pytest.raises(
            NotImplementedError,
            match="Multiple pulses in a Rydberg Hamiltonian are not currently supported",
        ):
=======
        with pytest.raises(NotImplementedError, match="Multiple pulses in a Hamiltonian are not currently supported"):
>>>>>>> d8a823ed
            dev._validate_pulses(pulses)

    @pytest.mark.parametrize(
        "pulse_wires, dev_wires, res",
        [
            ([0, 1, 2], [0, 1, 2, 3], "error"),
            ([5, 6, 7, 8, 9], [4, 5, 6, 7, 8], "error"),
            ([0, 1, 2, 3, 6], [1, 2, 3], "error"),
            ([0, 1, 2], [0, 1, 2], "success"),
        ],
    )
    def test_validate_pulse_is_global_drive(self, pulse_wires, dev_wires, res):
        """Test that an error is raised if the pulse does not describe a global drive"""

        dev = BraketAquilaDevice(wires=dev_wires)
        pulse = HardwarePulse(3, 4, 5, pulse_wires)

        if res == "error":
            with pytest.raises(
                NotImplementedError, match="Only global drive is currently supported"
            ):
                dev._validate_pulses([pulse])
        else:
            dev._validate_pulses([pulse])


class TestDeviceIntegration:
    """Test the devices work correctly from the PennyLane frontend."""

    @pytest.mark.parametrize("shortname, backend_name", shortname_and_backendname)
    def test_load_device(self, shortname, backend_name):
        """Test that the device loads correctly"""
        dev = TestDeviceIntegration._device(shortname, wires=2)
        assert dev.num_wires == 2
        assert dev.shots is 100
        assert dev.short_name == shortname
        assert dev._device.name == backend_name

    def test_args_aqulia(self):
        """Test that BraketAwsDevice requires correct arguments"""
        with pytest.raises(TypeError, match="missing 1 required positional argument"):
            qml.device("braket.aws.aquila")

    def test_args_local(self):
        """Test that BraketLocalDevice requires correct arguments"""
        with pytest.raises(TypeError, match="missing 1 required positional argument"):
            qml.device("braket.local.aquila")

    @staticmethod
    def _device(shortname, wires, shots=100):
        return qml.device(shortname, wires=wires, shots=shots)


class TestDeviceAttributes:
    """Test application of PennyLane operations on hardware simulators."""

    @pytest.mark.parametrize("shots", [1003, 2])
    def test_setting_shots(self, shots):
        """Test that setting shots changes number of shots from default (100)"""
        dev = BraketLocalAquilaDevice(wires=3, shots=shots)
        assert dev.shots == shots

        global_drive = drive(2, 1, 2, wires=[0, 1, 2])
        ts = [0.0, 1.75]

        @qml.qnode(dev)
        def circuit():
            ParametrizedEvolution(H_i + global_drive, [], ts)
            return qml.sample()

        res = circuit()

        assert len(res) == shots


dev = qml.device("braket.local.aquila", wires=3)


class TestQnodeIntegration:
    @pytest.mark.parametrize("H, params", HAMILTONIANS_AND_PARAMS)
    def test_circuit_can_be_called(self, H, params):
        """Test that the circuit consisting of a ParametrizedEvolution with a single, global pulse
        runs successfully for all combinations of amplitude, phase and detuning being constants or callables
        """

        t = 1.13

        @qml.qnode(dev)
        def circuit():
            ParametrizedEvolution(H, params, t)
            return qml.sample()

        circuit()<|MERGE_RESOLUTION|>--- conflicted
+++ resolved
@@ -18,15 +18,10 @@
 import pkg_resources
 import pytest
 from conftest import shortname_and_backends
-<<<<<<< HEAD
-from jax import numpy as jnp
-from pennylane.pulse.rydberg_hamiltonian import RydbergPulse, rydberg_drive, rydberg_interaction
-=======
 
 from pennylane.pulse.parametrized_evolution import ParametrizedEvolution
 from pennylane.pulse.rydberg import rydberg_interaction
 from pennylane.pulse.hardware_hamiltonian import HardwarePulse, drive
->>>>>>> d8a823ed
 
 from braket.pennylane_plugin.ahs_device import BraketAquilaDevice, BraketLocalAquilaDevice
 
@@ -50,13 +45,8 @@
 
 
 def amp(p, t):
-<<<<<<< HEAD
-    f = p[0] * jnp.exp(-((t - p[1]) ** 2) / (2 * p[2] ** 2))
-    return qml.pulse.rect(f, windows=[0.1, 1.7])(p, t)
-=======
     return p[0] * np.exp(-(t-p[1])**2/(2*p[2]**2))
 
->>>>>>> d8a823ed
 
 
 params1 = 1.2
@@ -66,17 +56,6 @@
 # Hamiltonians to be tested
 H_i = rydberg_interaction(coordinates)
 
-<<<<<<< HEAD
-HAMILTONIANS_AND_PARAMS = [
-    (H_i + rydberg_drive(1, 2, 3, wires=[0, 1, 2]), []),
-    (H_i + rydberg_drive(amp, 1, 2, wires=[0, 1, 2]), [params_amp]),
-    (H_i + rydberg_drive(2, f1, 2, wires=[0, 1, 2]), [params1]),
-    (H_i + rydberg_drive(amp, 1, f2, wires=[0, 1, 2]), [params_amp, params2]),
-    (H_i + rydberg_drive(4, f2, f1, wires=[0, 1, 2]), [params2, params1]),
-    (H_i + rydberg_drive(amp, f2, 4, wires=[0, 1, 2]), [params_amp, params2]),
-    (H_i + rydberg_drive(amp, f2, f1, wires=[0, 1, 2]), [params_amp, params2, params1]),
-]
-=======
 HAMILTONIANS_AND_PARAMS = [(H_i + drive(1, 2, 3, wires=[0, 1, 2]), []),
                            (H_i + drive(amp, 1, 2, wires=[0, 1, 2]), [params_amp]),
                            (H_i + drive(2, f1, 2, wires=[0, 1, 2]), [params1]),
@@ -85,7 +64,6 @@
                            (H_i + drive(amp, f2, 4, wires=[0, 1, 2]), [params_amp, params2]),
                            (H_i + drive(amp, f2, f1, wires=[0, 1, 2]), [params_amp, params2, params1])
                 ]
->>>>>>> d8a823ed
 
 
 class TestBraketAquilaDevice:
@@ -107,14 +85,7 @@
         dev = BraketAquilaDevice(wires=3)
         pulses = [HardwarePulse(3, 4, 5, [0, 1]), HardwarePulse(4, 6, 7, [1, 2])]
 
-<<<<<<< HEAD
-        with pytest.raises(
-            NotImplementedError,
-            match="Multiple pulses in a Rydberg Hamiltonian are not currently supported",
-        ):
-=======
         with pytest.raises(NotImplementedError, match="Multiple pulses in a Hamiltonian are not currently supported"):
->>>>>>> d8a823ed
             dev._validate_pulses(pulses)
 
     @pytest.mark.parametrize(
