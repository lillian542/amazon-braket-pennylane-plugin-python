# Copyright Amazon.com Inc. or its affiliates. All Rights Reserved.
#
# Licensed under the Apache License, Version 2.0 (the "License"). You
# may not use this file except in compliance with the License. A copy of
# the License is located at
#
#     http://aws.amazon.com/apache2.0/
#
# or in the "license" file accompanying this file. This file is
# distributed on an "AS IS" BASIS, WITHOUT WARRANTIES OR CONDITIONS OF
# ANY KIND, either express or implied. See the License for the specific
# language governing permissions and limitations under the License.

import json
from typing import Any, Dict, Optional
from unittest import mock
from unittest.mock import Mock, PropertyMock, patch

import braket.ir as ir
import numpy as anp
import pennylane as qml
import pytest
from braket.aws import AwsDevice, AwsDeviceType, AwsQuantumTask, AwsQuantumTaskBatch
from braket.circuits import Circuit, FreeParameter, Gate, Noise, Observable, result_types
from braket.circuits.noise_model import GateCriteria, NoiseModel, NoiseModelInstruction
from braket.device_schema import DeviceActionType
from braket.device_schema.gate_model_qpu_paradigm_properties_v1 import (
    GateModelQpuParadigmProperties,
)
from braket.device_schema.openqasm_device_action_properties import OpenQASMDeviceActionProperties
from braket.device_schema.pulse.pulse_device_action_properties_v1 import PulseDeviceActionProperties
from braket.device_schema.simulators import GateModelSimulatorDeviceCapabilities
from braket.devices import LocalSimulator
from braket.simulator import BraketSimulator
from braket.task_result import GateModelTaskResult
from braket.tasks import GateModelQuantumTaskResult
from pennylane import QuantumFunctionError, QubitDevice
from pennylane import numpy as np
from pennylane.tape import QuantumScript, QuantumTape

import braket.pennylane_plugin.braket_device
from braket.pennylane_plugin import BraketAwsQubitDevice, BraketLocalQubitDevice, __version__
from braket.pennylane_plugin.braket_device import BraketQubitDevice, Shots

SHOTS = 10000

ACTION_PROPERTIES = OpenQASMDeviceActionProperties.parse_raw(
    json.dumps(
        {
            "actionType": "braket.ir.openqasm.program",
            "version": ["1"],
            "supportedOperations": ["rx", "ry", "h", "cy", "cnot", "unitary"],
            "supportedResultTypes": [
                {"name": "StateVector", "observables": None, "minShots": 0, "maxShots": 0},
                {
                    "name": "AdjointGradient",
                    "observables": ["x", "y", "z", "h", "i"],
                    "minShots": 0,
                    "maxShots": 0,
                },
            ],
        }
    )
)

ACTION_PROPERTIES_DM_DEVICE = OpenQASMDeviceActionProperties.parse_raw(
    json.dumps(
        {
            "actionType": "braket.ir.openqasm.program",
            "version": ["1"],
            "supportedOperations": ["rx", "ry", "h", "cy", "cnot", "unitary"],
            "supportedResultTypes": [
                {"name": "StateVector", "observables": None, "minShots": 0, "maxShots": 0},
            ],
            "supportedPragmas": [
                "braket_noise_bit_flip",
                "braket_noise_depolarizing",
                "braket_noise_kraus",
                "braket_noise_pauli_channel",
                "braket_noise_generalized_amplitude_damping",
                "braket_noise_amplitude_damping",
                "braket_noise_phase_flip",
                "braket_noise_phase_damping",
                "braket_noise_two_qubit_dephasing",
                "braket_noise_two_qubit_depolarizing",
                "braket_unitary_matrix",
                "braket_result_type_sample",
                "braket_result_type_expectation",
                "braket_result_type_variance",
                "braket_result_type_probability",
                "braket_result_type_density_matrix",
            ],
        }
    )
)

GATE_MODEL_RESULT = GateModelTaskResult(
    **{
        "measurements": [[0, 0], [0, 0], [0, 0], [1, 1]],
        "measuredQubits": [0, 1],
        "taskMetadata": {
            "braketSchemaHeader": {"name": "braket.task_result.task_metadata", "version": "1"},
            "id": "task_arn",
            "shots": 100,
            "deviceId": "default",
        },
        "additionalMetadata": {
            "action": {
                "braketSchemaHeader": {"name": "braket.ir.openqasm.program", "version": "1"},
                "source": "qubit[2] q; cnot q[0], q[1]; measure q;",
            },
        },
    }
)

RESULT = GateModelQuantumTaskResult.from_string(
    json.dumps(
        {
            "braketSchemaHeader": {
                "name": "braket.task_result.gate_model_task_result",
                "version": "1",
            },
            "measurements": [[0, 0, 0, 0], [1, 1, 1, 1], [1, 1, 0, 0], [0, 0, 1, 1]],
            "resultTypes": [
                {"type": {"targets": [0], "type": "probability"}, "value": [0.5, 0.5]},
                {
                    "type": {"observable": ["x"], "targets": [1], "type": "expectation"},
                    "value": 0.0,
                },
                {"type": {"observable": ["y"], "targets": [2], "type": "variance"}, "value": 0.1},
                {
                    "type": {"observable": ["z"], "targets": [3], "type": "sample"},
                    "value": [1, -1, 1, 1],
                },
            ],
            "measuredQubits": [0, 1, 2, 3],
            "taskMetadata": {
                "braketSchemaHeader": {"name": "braket.task_result.task_metadata", "version": "1"},
                "id": "task_arn",
                "shots": 0,
                "deviceId": "default",
            },
            "additionalMetadata": {
                "action": {
                    "braketSchemaHeader": {"name": "braket.ir.openqasm.program", "version": "1"},
                    "source": "qubit[2] q; cnot q[0], q[1]; measure q;",
                },
            },
        }
    )
)
TASK = Mock()
TASK.result.return_value = RESULT
type(TASK).id = PropertyMock(return_value="task_arn")
TASK.state.return_value = "COMPLETED"
TASK_BATCH = Mock()
TASK_BATCH.results.return_value = [RESULT, RESULT]
type(TASK_BATCH).tasks = PropertyMock(return_value=[TASK, TASK])
SIM_TASK = Mock()
SIM_TASK.result.return_value.additional_metadata.simulatorMetadata.executionDuration = 1234
SIM_TASK.result.return_value.result_types = []
type(SIM_TASK).id = PropertyMock(return_value="task_arn")
SIM_TASK.state.return_value = "COMPLETED"
CIRCUIT = (
    Circuit()
    .h(0)
    .cnot(0, 1)
    .i(2)
    .i(3)
    .probability(target=[0])
    .expectation(observable=Observable.X(), target=1)
    .variance(observable=Observable.Y(), target=2)
    .sample(observable=Observable.Z(), target=3)
)

DEVICE_ARN = "baz"


def test_reset():
    """Tests that the members of the device are cleared on reset."""
    dev = _aws_device(wires=2)
    dev._circuit = CIRCUIT
    dev._task = TASK

    dev.reset()
    assert dev.circuit is None
    assert dev.task is None


def test_apply():
    """Tests that the correct Braket gate is applied for each PennyLane operation."""
    dev = _aws_device(wires=2)
    circuit = dev.apply([qml.Hadamard(wires=0), qml.CNOT(wires=[0, 1])])
    assert circuit == Circuit().h(0).cnot(0, 1)


def test_apply_unique_parameters():
    """Tests that apply with unique_params=True applies the correct parametrized gates."""
    dev = _aws_device(wires=2)
    circuit = dev.apply(
        [
            qml.Hadamard(wires=0),
            qml.CNOT(wires=[0, 1]),
            qml.RX(np.pi, wires=0),
            qml.RY(np.pi, wires=0),
            # note the gamma/p ordering doesn't affect the naming of the parameters below.
            qml.GeneralizedAmplitudeDamping(gamma=0.1, p=0.9, wires=0),
            qml.GeneralizedAmplitudeDamping(p=0.9, gamma=0.1, wires=0),
        ],
        use_unique_params=True,
    )
    expected = Circuit().h(0).cnot(0, 1).rx(0, FreeParameter("p_0"))
    expected = expected.ry(0, FreeParameter("p_1"))
    expected = expected.generalized_amplitude_damping(
        0,
        gamma=FreeParameter("p_2"),
        probability=FreeParameter("p_3"),
    )
    expected = expected.generalized_amplitude_damping(
        0,
        gamma=FreeParameter("p_4"),
        probability=FreeParameter("p_5"),
    )
    assert circuit == expected


def test_apply_unused_qubits():
    """Tests that the correct circuit is created when not all wires in the device are used."""
    dev = _aws_device(wires=4)
    operations = [qml.Hadamard(wires=1), qml.CNOT(wires=[1, 2]), qml.RX(np.pi / 2, wires=2)]
    rotations = [qml.RY(np.pi, wires=1)]
    circuit = dev.apply(operations, rotations)

    assert circuit == Circuit().h(1).cnot(1, 2).rx(2, np.pi / 2).ry(1, np.pi).i(0).i(3)


@pytest.mark.xfail(raises=NotImplementedError)
def test_apply_unsupported():
    """Tests that apply() throws NotImplementedError when it encounters an unknown gate."""
    dev = _aws_device(wires=2)
    mock_op = Mock()
    mock_op.name = "foo"
    mock_op.parameters = []

    operations = [qml.Hadamard(wires=0), qml.CNOT(wires=[0, 1]), mock_op]
    dev.apply(operations)


def test_apply_unwrap_tensor():
    """Test that apply() unwraps tensors from the PennyLane version of NumPy into standard NumPy
    arrays (or floats)"""
    dev = _aws_device(wires=1)

    a = anp.array(0.6)  # array
    b = np.array(0.5, requires_grad=True)  # tensor

    operations = [qml.RY(a, wires=0), qml.RX(b, wires=[0])]
    rotations = []
    circuit = dev.apply(operations, rotations)

    angles = [op.operator.angle for op in circuit.instructions]
    assert not any([isinstance(angle, np.tensor) for angle in angles])


@patch.object(AwsDevice, "run")
def test_execute(mock_run):
    mock_run.return_value = TASK
    dev = _aws_device(wires=4, foo="bar")

    with QuantumTape() as circuit:
        qml.Hadamard(wires=0)
        qml.QubitUnitary(1 / np.sqrt(2) * np.tensor([[1, 1], [1, -1]], requires_grad=True), wires=0)
        qml.RX(0.432, wires=0)
        qml.CNOT(wires=[0, 1])
        qml.probs(wires=[0])
        qml.expval(qml.PauliX(1))
        qml.var(qml.PauliY(2))
        qml.sample(qml.PauliZ(3))

    # If the tape is constructed with a QNode, only the parameters marked requires_grad=True
    # will appear
    circuit._trainable_params = [0]

    results = dev.execute(circuit)

    assert np.allclose(
        results[0], RESULT.get_value_by_result_type(result_types.Probability(target=[0]))
    )
    assert np.allclose(
        results[1],
        RESULT.get_value_by_result_type(
            result_types.Expectation(observable=Observable.X(), target=1)
        ),
    )
    assert np.allclose(
        results[2],
        RESULT.get_value_by_result_type(result_types.Variance(observable=Observable.Y(), target=2)),
    )
    assert np.allclose(
        results[3],
        RESULT.get_value_by_result_type(result_types.Sample(observable=Observable.Z(), target=3)),
    )
    assert dev.task == TASK
    EXPECTED_CIRC = (
        Circuit()
        .h(0)
        .unitary([0], 1 / np.sqrt(2) * np.array([[1, 1], [1, -1]]))
        .rx(0, 0.432)
        .cnot(0, 1)
        .i(2)
        .i(3)
        .probability(target=[0])
        .expectation(observable=Observable.X(), target=1)
        .variance(observable=Observable.Y(), target=2)
        .sample(observable=Observable.Z(), target=3)
    )
    mock_run.assert_called_with(
        EXPECTED_CIRC,
        s3_destination_folder=("foo", "bar"),
        shots=SHOTS,
        poll_timeout_seconds=AwsQuantumTask.DEFAULT_RESULTS_POLL_TIMEOUT,
        poll_interval_seconds=AwsQuantumTask.DEFAULT_RESULTS_POLL_INTERVAL,
        foo="bar",
        inputs={},
    )


@patch.object(AwsDevice, "run")
def test_execute_legacy(mock_run):
    mock_run.return_value = TASK
    dev = _aws_device(wires=4, foo="bar")

    with QuantumTape() as circuit:
        qml.Hadamard(wires=0)
        qml.QubitUnitary(1 / np.sqrt(2) * np.tensor([[1, 1], [1, -1]], requires_grad=True), wires=0)
        qml.RX(0.432, wires=0)
        qml.CNOT(wires=[0, 1])
        qml.probs(wires=[0])
        qml.expval(qml.PauliX(1))
        qml.var(qml.PauliY(2))
        qml.sample(qml.PauliZ(3))

    # If the tape is constructed with a QNode, only the parameters marked requires_grad=True
    # will appear
    circuit._trainable_params = [0]

    results = dev._execute_legacy(circuit)

    assert np.allclose(
        results[0], RESULT.get_value_by_result_type(result_types.Probability(target=[0]))
    )
    assert np.allclose(
        results[1],
        RESULT.get_value_by_result_type(
            result_types.Expectation(observable=Observable.X(), target=1)
        ),
    )
    assert np.allclose(
        results[2],
        RESULT.get_value_by_result_type(result_types.Variance(observable=Observable.Y(), target=2)),
    )
    assert np.allclose(
        results[3],
        RESULT.get_value_by_result_type(result_types.Sample(observable=Observable.Z(), target=3)),
    )
    assert dev.task == TASK
    EXPECTED_CIRC = (
        Circuit()
        .h(0)
        .unitary([0], 1 / np.sqrt(2) * np.array([[1, 1], [1, -1]]))
        .rx(0, 0.432)
        .cnot(0, 1)
        .i(2)
        .i(3)
        .probability(target=[0])
        .expectation(observable=Observable.X(), target=1)
        .variance(observable=Observable.Y(), target=2)
        .sample(observable=Observable.Z(), target=3)
    )
    mock_run.assert_called_with(
        EXPECTED_CIRC,
        s3_destination_folder=("foo", "bar"),
        shots=SHOTS,
        poll_timeout_seconds=AwsQuantumTask.DEFAULT_RESULTS_POLL_TIMEOUT,
        poll_interval_seconds=AwsQuantumTask.DEFAULT_RESULTS_POLL_INTERVAL,
        foo="bar",
        inputs={},
    )


CIRCUIT_1 = QuantumScript(
    ops=[
        qml.Hadamard(wires=0),
        qml.CNOT(wires=[0, 1]),
        qml.RX(0.432, wires=0),
        qml.RY(0.543, wires=0),
    ],
    measurements=[qml.expval(qml.PauliX(1))],
)
CIRCUIT_1.trainable_params = [0]

CIRCUIT_2 = QuantumScript(
    ops=[
        qml.Hadamard(wires=0),
        qml.CNOT(wires=[0, 1]),
        qml.RX(0.432, wires=0),
        qml.RY(0.543, wires=0),
    ],
    measurements=[qml.expval(2 * qml.PauliX(0) @ qml.PauliY(1))],
)
CIRCUIT_2.trainable_params = [0, 1]

CIRCUIT_3 = QuantumScript(
    ops=[
        qml.Hadamard(wires=0),
        qml.CNOT(wires=[0, 1]),
        qml.RX(0.432, wires=0),
        qml.RY(0.543, wires=0),
    ],
    measurements=[
        qml.expval(2 * qml.PauliX(0) @ qml.PauliY(1) + 0.75 * qml.PauliY(0) @ qml.PauliZ(1)),
    ],
)
CIRCUIT_3.trainable_params = [0, 1]

CIRCUIT_4 = QuantumScript(
    ops=[
        qml.Hadamard(wires=0),
        qml.CNOT(wires=[0, 1]),
        qml.RX(0.432, wires=0),
        qml.RY(0.543, wires=0),
    ],
    measurements=[qml.expval(qml.PauliX(1))],
)
CIRCUIT_4.trainable_params = []

PARAMS_5 = np.array([0.432, 0.543], requires_grad=True)
CIRCUIT_5 = QuantumScript(
    ops=[
        qml.Hadamard(wires=0),
        qml.CNOT(wires=[0, 1]),
        qml.RX(PARAMS_5[0], wires=0),
        qml.RY(PARAMS_5[1], wires=0),
    ],
    measurements=[qml.var(qml.PauliX(0) @ qml.PauliY(1))],
)
CIRCUIT_5.trainable_params = [0, 1]

PARAM_6 = np.tensor(0.432, requires_grad=True)
CIRCUIT_6 = QuantumScript(
    ops=[
        qml.Hadamard(wires=0),
        qml.QubitUnitary(
            1 / np.sqrt(2) * np.tensor([[1, 1], [1, -1]], requires_grad=True), wires=0
        ),
        qml.RX(PARAM_6, wires=0),
        qml.QubitUnitary(1 / np.sqrt(2) * anp.array([[1, 1], [1, -1]]), wires=0),
        qml.CNOT(wires=[0, 1]),
    ],
    measurements=[qml.expval(qml.PauliX(1))],
)


@patch.object(AwsDevice, "run")
@pytest.mark.parametrize(
    "pl_circ, expected_braket_circ, wires, expected_inputs, result_types, expected_pl_result",
    [
        (
            CIRCUIT_1,
            Circuit()
            .h(0)
            .cnot(0, 1)
            .rx(0, FreeParameter("p_0"))
            .ry(0, 0.543)
            .adjoint_gradient(observable=Observable.X(), target=1, parameters=["p_0"]),
            2,
            {"p_0": 0.432},
            [
                {
                    "type": {
                        "observable": "x()",
                        "targets": [[0]],
                        "parameters": ["p_0", "p_1"],
                        "type": "adjoint_gradient",
                    },
                    "value": {
                        "gradient": {"p_0": -0.194399, "p_1": 0.9316158},
                        "expectation": 0.0,
                    },
                },
            ],
            [
                (
                    np.tensor([0.0], requires_grad=True),
                    np.tensor([-0.194399, 0.9316158], requires_grad=True),
                )
            ],
        ),
        (
            CIRCUIT_2,
            Circuit()
            .h(0)
            .cnot(0, 1)
            .rx(0, FreeParameter("p_0"))
            .ry(0, FreeParameter("p_1"))
            .adjoint_gradient(
                observable=(2 * Observable.X() @ Observable.Y()),
                target=[0, 1],
                parameters=["p_0", "p_1"],
            ),
            2,
            {"p_0": 0.432, "p_1": 0.543},
            [
                {
                    "type": {
                        "observable": "2.0 * x() @ y()",
                        "targets": [[0, 1]],
                        "parameters": ["p_0", "p_1"],
                        "type": "adjoint_gradient",
                    },
                    "value": {
                        "gradient": {"p_0": -0.01894799, "p_1": 0.9316158},
                        "expectation": 0.0,
                    },
                },
            ],
            [
                (
                    np.tensor([0.0], requires_grad=True),
                    np.tensor([-0.01894799, 0.9316158], requires_grad=True),
                )
            ],
        ),
        (
            CIRCUIT_3,
            Circuit()
            .h(0)
            .cnot(0, 1)
            .rx(0, FreeParameter("p_0"))
            .ry(0, FreeParameter("p_1"))
            .adjoint_gradient(
                observable=(
                    2 * Observable.X() @ Observable.Y() + 0.75 * Observable.Y() @ Observable.Z()
                ),
                target=[[0, 1], [0, 1]],
                parameters=["p_0", "p_1"],
            ),
            2,
            {"p_0": 0.432, "p_1": 0.543},
            [
                {
                    "type": {
                        "observable": "2.0 * x() @ y() + .75 * y() @ z()",
                        "targets": [[0, 1], [0, 1]],
                        "parameters": ["p_0", "p_1"],
                        "type": "adjoint_gradient",
                    },
                    "value": {
                        "gradient": {"p_0": -0.01894799, "p_1": 0.9316158},
                        "expectation": 0.0,
                    },
                },
            ],
            [
                (
                    np.tensor([0.0], requires_grad=True),
                    np.tensor([-0.01894799, 0.9316158], requires_grad=True),
                )
            ],
        ),
    ],
)
def test_execute_with_gradient(
    mock_run,
    pl_circ,
    expected_braket_circ,
    wires,
    expected_inputs,
    result_types,
    expected_pl_result,
):
    task = Mock()
    type(task).id = PropertyMock(return_value="task_arn")
    task.state.return_value = "COMPLETED"
    task.result.return_value = get_test_result_object(rts=result_types)
    mock_run.return_value = task
    dev = _aws_device(wires=wires, foo="bar", shots=0, device_type=AwsDeviceType.SIMULATOR)

    results = dev.execute(pl_circ, compute_gradient=True)

    assert dev.task == task

    mock_run.assert_called_with(
        expected_braket_circ,
        s3_destination_folder=("foo", "bar"),
        shots=0,
        poll_timeout_seconds=AwsQuantumTask.DEFAULT_RESULTS_POLL_TIMEOUT,
        poll_interval_seconds=AwsQuantumTask.DEFAULT_RESULTS_POLL_INTERVAL,
        foo="bar",
        inputs=expected_inputs,
    )
    assert (results[0] == expected_pl_result[0][0]).all()
    assert (results[1] == expected_pl_result[0][1]).all()


@patch.object(AwsDevice, "run")
def test_execute_tracker(mock_run):
    """Asserts tracker stores information during execute when active"""
    mock_run.side_effect = [TASK, SIM_TASK, SIM_TASK, TASK]
    dev = _aws_device(wires=4, foo="bar")

    with QuantumTape() as circuit:
        qml.Hadamard(wires=0)
        qml.probs(wires=(0,))

    callback = Mock()
    with qml.Tracker(dev, callback=callback) as tracker:
        dev.execute(circuit)
        dev.execute(circuit)
        dev.execute(circuit)
    dev.execute(circuit)

    latest = {
        "executions": 1,
        "shots": SHOTS,
        "braket_task_id": "task_arn",
        "braket_simulator_ms": 1234,
        "braket_simulator_billed_ms": 3000,
    }
    history = {
        "executions": [1, 1, 1],
        "shots": [SHOTS, SHOTS, SHOTS],
        "braket_task_id": ["task_arn", "task_arn", "task_arn"],
        "braket_simulator_ms": [1234, 1234],
        "braket_simulator_billed_ms": [3000, 3000],
    }
    totals = {
        "executions": 3,
        "shots": 3 * SHOTS,
        "braket_simulator_ms": 2468,
        "braket_simulator_billed_ms": 6000,
    }
    assert tracker.latest == latest
    assert tracker.history == history
    assert tracker.totals == totals

    callback.assert_called_with(latest=latest, history=history, totals=totals)


def _aws_device_mock_init(self, arn, aws_session):
    self._arn = arn
<<<<<<< HEAD
    self._properties = None
    self._ports = None
=======
>>>>>>> 0ad3e250


@patch.object(AwsDevice, "__init__", _aws_device_mock_init)
@patch.object(AwsDevice, "aws_session", new_callable=mock.PropertyMock)
@patch.object(AwsDevice, "type", new_callable=mock.PropertyMock)
@patch.object(AwsDevice, "properties")
@pytest.mark.parametrize(
    "action_props, shots, expected_use_grouping",
    [
        (
            OpenQASMDeviceActionProperties.parse_raw(
                json.dumps(
                    {
                        "actionType": "braket.ir.openqasm.program",
                        "version": ["1"],
                        "supportedOperations": ["rx", "ry", "h", "cy", "cnot", "unitary"],
                        "supportedResultTypes": [
                            {
                                "name": "StateVector",
                                "observables": None,
                                "minShots": 0,
                                "maxShots": 0,
                            },
                        ],
                    }
                )
            ),
            0,
            True,
        ),
        (
            OpenQASMDeviceActionProperties.parse_raw(
                json.dumps(
                    {
                        "actionType": "braket.ir.openqasm.program",
                        "version": ["1"],
                        "supportedOperations": ["rx", "ry", "h", "cy", "cnot", "unitary"],
                        "supportedResultTypes": [
                            {
                                "name": "StateVector",
                                "observables": None,
                                "minShots": 0,
                                "maxShots": 0,
                            },
                            {
                                "name": "AdjointGradient",
                                "observables": ["x", "y", "z", "h", "i"],
                                "minShots": 0,
                                "maxShots": 0,
                            },
                        ],
                    }
                )
            ),
            10,
            True,
        ),
        (
            OpenQASMDeviceActionProperties.parse_raw(
                json.dumps(
                    {
                        "actionType": "braket.ir.openqasm.program",
                        "version": ["1"],
                        "supportedOperations": ["rx", "ry", "h", "cy", "cnot", "unitary"],
                        "supportedResultTypes": [
                            {
                                "name": "StateVector",
                                "observables": None,
                                "minShots": 0,
                                "maxShots": 0,
                            },
                            {
                                "name": "AdjointGradient",
                                "observables": ["x", "y", "z", "h", "i"],
                                "minShots": 0,
                                "maxShots": 0,
                            },
                        ],
                    }
                )
            ),
            0,
            # Should be disabled only when AdjGrad is present and shots = 0
            False,
        ),
    ],
)
def test_use_grouping(
    properties_mock, type_mock, session_mock, action_props, shots, expected_use_grouping
):
    """Tests that grouping is enabled except when AdjointGradient is present"""
    properties_mock.action = {DeviceActionType.OPENQASM: action_props}
    properties_mock.return_value.action.return_value = {DeviceActionType.OPENQASM: action_props}
    type_mock.return_value = AwsDeviceType.SIMULATOR
    device = BraketAwsQubitDevice(
        wires=1,
        device_arn=DEVICE_ARN,
        aws_session=Mock(),
        shots=shots,
    )
    assert device.use_grouping == expected_use_grouping


def test_pl_to_braket_circuit():
    """Tests that a PennyLane circuit is correctly converted into a Braket circuit"""
    dev = _aws_device(wires=2, foo="bar")

    with QuantumTape() as tape:
        qml.RX(0.2, wires=0)
        qml.RX(0.3, wires=1)
        qml.CNOT(wires=[0, 1])
        qml.expval(qml.PauliZ(0))

    braket_circuit_true = (
        Circuit()
        .rx(0, 0.2)
        .rx(1, 0.3)
        .cnot(0, 1)
        .add_result_type(result_types.Expectation(observable=Observable.Z(), target=0))
    )

    braket_circuit = dev._pl_to_braket_circuit(tape)

    assert braket_circuit_true == braket_circuit


def test_pl_to_braket_circuit_compute_gradient():
    """Tests that a PennyLane circuit is correctly converted into a Braket circuit
    with a gradient and unique parameters when compute_gradient is True"""
    dev = _aws_device(wires=2, foo="bar")

    with QuantumTape() as tape:
        qml.RX(0.2, wires=0)
        qml.RX(0.3, wires=1)
        qml.CNOT(wires=[0, 1])
        qml.expval(qml.PauliZ(0))

    expected_braket_circuit = (
        Circuit()
        .rx(0, FreeParameter("p_0"))
        .rx(1, FreeParameter("p_1"))
        .cnot(0, 1)
        .add_result_type(
            result_types.AdjointGradient(
                observable=Observable.Z(), target=0, parameters=["p_0", "p_1"]
            )
        )
    )

    actual_braket_circuit = dev._pl_to_braket_circuit(
        tape,
        compute_gradient=True,
        trainable_indices=frozenset(dev._get_trainable_parameters(tape).keys()),
    )

    assert expected_braket_circuit == actual_braket_circuit


def test_pl_to_braket_circuit_compute_gradient_hamiltonian_tensor_product_terms():
    """Tests that a PennyLane circuit is correctly converted into a Braket circuit"""
    """when the Hamiltonian has multiple tensor product ops and we compute the gradient"""
    dev = _aws_device(wires=2, foo="bar")

    with QuantumTape() as tape:
        qml.RX(0.2, wires=0)
        qml.RX(0.3, wires=1)
        qml.CNOT(wires=[0, 1])
        qml.expval(
            qml.Hamiltonian(
                (2, 3),
                (
                    qml.PauliX(wires=0) @ qml.PauliX(wires=1),
                    qml.PauliY(wires=0) @ qml.PauliY(wires=1),
                ),
            )
        )

    braket_obs = 2 * Observable.X() @ Observable.X() + 3 * Observable.Y() @ Observable.Y()
    braket_circuit_true = (
        Circuit()
        .rx(0, FreeParameter("p_0"))
        .rx(1, FreeParameter("p_1"))
        .cnot(0, 1)
        .add_result_type(
            result_types.AdjointGradient(
                observable=braket_obs, target=[[0, 1], [0, 1]], parameters=["p_0", "p_1"]
            )
        )
    )

    braket_circuit = dev._pl_to_braket_circuit(
        tape,
        compute_gradient=True,
        trainable_indices=frozenset(dev._get_trainable_parameters(tape).keys()),
    )

    assert braket_circuit_true == braket_circuit


def test_pl_to_braket_circuit_gradient_fails_with_multiple_observables():
    """Tests that a PennyLane circuit is correctly converted into a Braket circuit
    with a gradient and unique parameters when compute_gradient is True"""
    dev = _aws_device(wires=2, foo="bar")

    with QuantumTape() as tape:
        qml.RX(0.2, wires=0)
        qml.RX(0.3, wires=1)
        qml.CNOT(wires=[0, 1])
        qml.expval(qml.PauliZ(0))
        qml.expval(qml.PauliZ(0))
    with pytest.raises(
        ValueError,
        match="Braket can only compute gradients for circuits with a single expectation"
        " observable, not ",
    ):
        dev._pl_to_braket_circuit(tape, compute_gradient=True)


def test_pl_to_braket_circuit_gradient_fails_with_invalid_observable():
    """Tests that a PennyLane circuit is correctly converted into a Braket circuit
    with a gradient and unique parameters when compute_gradient is True"""
    dev = _aws_device(wires=2, foo="bar")

    with QuantumTape() as tape:
        qml.RX(0.2, wires=0)
        qml.RX(0.3, wires=1)
        qml.CNOT(wires=[0, 1])
        qml.var(qml.PauliZ(0))
    with pytest.raises(
        ValueError,
        match="Braket can only compute gradients for circuits with a single expectation"
        " observable, not a",
    ):
        dev._pl_to_braket_circuit(tape, compute_gradient=True)


def test_pl_to_braket_circuit_hamiltonian():
    """Tests that a PennyLane circuit is correctly converted into a Braket circuit"""
    dev = _aws_device(wires=2, foo="bar")

    with QuantumTape() as tape:
        qml.RX(0.2, wires=0)
        qml.RX(0.3, wires=1)
        qml.CNOT(wires=[0, 1])
        qml.expval(qml.Hamiltonian((2, 3), (qml.PauliX(wires=0), qml.PauliY(wires=1))))

    braket_circuit_true = (
        Circuit()
        .rx(0, 0.2)
        .rx(1, 0.3)
        .cnot(0, 1)
        .expectation(Observable.X(), [0])
        .expectation(Observable.Y(), [1])
    )

    braket_circuit = dev._pl_to_braket_circuit(tape)

    assert braket_circuit_true == braket_circuit


def test_pl_to_braket_circuit_hamiltonian_tensor_product_terms():
    """Tests that a PennyLane circuit is correctly converted into a Braket circuit"""
    """when the Hamiltonian has multiple tensor product ops"""
    dev = _aws_device(wires=2, foo="bar")

    with QuantumTape() as tape:
        qml.RX(0.2, wires=0)
        qml.RX(0.3, wires=1)
        qml.CNOT(wires=[0, 1])
        qml.expval(
            qml.Hamiltonian(
                (2, 3),
                (
                    qml.PauliX(wires=0) @ qml.PauliX(wires=1),
                    qml.PauliY(wires=0) @ qml.PauliY(wires=1),
                ),
            )
        )

    braket_circuit_true = (
        Circuit()
        .rx(0, 0.2)
        .rx(1, 0.3)
        .cnot(0, 1)
        .expectation(Observable.X() @ Observable.X(), [0, 1])
        .expectation(Observable.Y() @ Observable.Y(), [0, 1])
    )

    braket_circuit = dev._pl_to_braket_circuit(tape)

    assert braket_circuit_true == braket_circuit


def test_parametrized_evolution_in_oqc_lucy_supported_ops():
    dev = _aws_device(wires=2, device_arn="arn:aws:braket:eu-west-2::device/qpu/oqc/Lucy")
    assert "ParametrizedEvolution" in dev.operations


def test_bad_statistics():
    """Test if a QuantumFunctionError is raised for an invalid return type"""
    dev = _aws_device(wires=1, foo="bar")
    observable = qml.Identity(wires=0, do_queue=False)
    observable.return_type = None

    with pytest.raises(QuantumFunctionError, match="Unsupported return type specified"):
        dev.statistics(None, [observable])


def test_batch_execute_non_parallel(monkeypatch):
    """Test if the batch_execute() method simply calls the inherited method if parallel=False"""
    dev = _aws_device(wires=2, foo="bar", parallel=False)
    assert dev.parallel is False

    with monkeypatch.context() as m:
        m.setattr(QubitDevice, "batch_execute", lambda self, circuits: 1967)
        res = dev.batch_execute([])
        assert res == 1967


@patch.object(AwsDevice, "run")
def test_batch_execute_non_parallel_tracker(mock_run):
    """Tests tracking for a non-parallel batch"""
    mock_run.return_value = TASK
    dev = _aws_device(wires=2, foo="bar", parallel=False)

    with QuantumTape() as circuit:
        qml.Hadamard(wires=0)
        qml.probs(wires=(0,))

    callback = Mock()
    with qml.Tracker(dev, callback=callback) as tracker:
        dev.batch_execute([circuit, circuit])
    dev.batch_execute([circuit])

    latest = {"batches": 1, "batch_len": 2}
    history = {
        "executions": [1, 1],
        "shots": [SHOTS, SHOTS],
        "batches": [1],
        "batch_len": [2],
        "braket_task_id": ["task_arn", "task_arn"],
    }
    totals = {"executions": 2, "shots": 2 * SHOTS, "batches": 1, "batch_len": 2}
    assert tracker.latest == latest
    assert tracker.history == history
    assert tracker.totals == totals

    callback.assert_called_with(latest=latest, history=history, totals=totals)


@patch.object(AwsDevice, "run_batch")
def test_batch_execute_parallel(mock_run_batch):
    """Test batch_execute(parallel=True) correctly calls batch execution methods in Braket SDK"""
    mock_run_batch.return_value = TASK_BATCH
    dev = _aws_device(wires=4, foo="bar", parallel=True)
    assert dev.parallel is True

    with QuantumTape() as circuit:
        qml.Hadamard(wires=0)
        qml.CNOT(wires=[0, 1])
        qml.probs(wires=[0])
        qml.expval(qml.PauliX(1))
        qml.var(qml.PauliY(2))
        qml.sample(qml.PauliZ(3))

    circuits = [circuit, circuit]
    batch_results = dev.batch_execute(circuits)
    for results in batch_results:
        assert np.allclose(
            results[0], RESULT.get_value_by_result_type(result_types.Probability(target=[0]))
        )
        assert np.allclose(
            results[1],
            RESULT.get_value_by_result_type(
                result_types.Expectation(observable=Observable.X(), target=1)
            ),
        )
        assert np.allclose(
            results[2],
            RESULT.get_value_by_result_type(
                result_types.Variance(observable=Observable.Y(), target=2)
            ),
        )
        assert np.allclose(
            results[3],
            RESULT.get_value_by_result_type(
                result_types.Sample(observable=Observable.Z(), target=3)
            ),
        )

    mock_run_batch.assert_called_with(
        [CIRCUIT, CIRCUIT],
        s3_destination_folder=("foo", "bar"),
        shots=SHOTS,
        max_parallel=None,
        max_connections=AwsQuantumTaskBatch.MAX_CONNECTIONS_DEFAULT,
        poll_timeout_seconds=AwsQuantumTask.DEFAULT_RESULTS_POLL_TIMEOUT,
        poll_interval_seconds=AwsQuantumTask.DEFAULT_RESULTS_POLL_INTERVAL,
        foo="bar",
    )


@patch.object(AwsDevice, "run_batch")
def test_batch_execute_parallel_tracker(mock_run_batch):
    """Asserts tracker updates during parallel execution"""

    mock_run_batch.return_value = TASK_BATCH
    type(TASK_BATCH).unsuccessful = PropertyMock(return_value={})
    dev = _aws_device(wires=1, foo="bar", parallel=True)

    with QuantumTape() as circuit:
        qml.Hadamard(wires=0)
        qml.probs(wires=(0,))

    circuits = [circuit, circuit]

    callback = Mock()
    with qml.Tracker(dev, callback=callback) as tracker:
        dev.batch_execute(circuits)
    dev.batch_execute(circuits)

    latest = {"batches": 1, "executions": 2, "shots": 2 * SHOTS}
    history = {
        "batches": [1],
        "executions": [2],
        "shots": [2 * SHOTS],
        "braket_task_id": ["task_arn", "task_arn"],
    }
    totals = {"batches": 1, "executions": 2, "shots": 2 * SHOTS}
    assert tracker.latest == latest
    assert tracker.history == history
    assert tracker.totals == totals

    callback.assert_called_with(latest=latest, history=history, totals=totals)


@patch.object(AwsDevice, "run_batch")
def test_batch_execute_partial_fail_parallel_tracker(mock_run_batch):
    """Asserts tracker updates during a partial failure of parallel execution"""

    FAIL_TASK = Mock()
    FAIL_TASK.result.return_value = None
    type(FAIL_TASK).id = PropertyMock(return_value="failed_task_arn")
    FAIL_TASK.state.return_value = "FAILED"
    FAIL_BATCH = Mock()
    FAIL_BATCH.results.side_effect = RuntimeError("tasks failed to complete")
    type(FAIL_BATCH).tasks = PropertyMock(return_value=[SIM_TASK, FAIL_TASK])
    type(FAIL_BATCH).unsuccessful = PropertyMock(return_value={"failed_task_arn"})

    mock_run_batch.return_value = FAIL_BATCH
    dev = _aws_device(wires=1, foo="bar", parallel=True)

    with QuantumTape() as circuit:
        qml.Hadamard(wires=0)
        qml.probs(wires=(0,))

    circuits = [circuit, circuit]

    callback = Mock()
    try:
        with qml.Tracker(dev, callback=callback) as tracker:
            dev.batch_execute(circuits)
        dev.batch_execute(circuits)
    except RuntimeError:
        pass

    latest = {"batches": 1, "executions": 1, "shots": 1 * SHOTS}
    history = {
        "batches": [1],
        "executions": [1],
        "shots": [1 * SHOTS],
        "braket_task_id": ["task_arn"],
        "braket_failed_task_id": ["failed_task_arn"],
        "braket_simulator_ms": [1234],
        "braket_simulator_billed_ms": [3000],
    }
    totals = {
        "batches": 1,
        "executions": 1,
        "shots": 1 * SHOTS,
        "braket_simulator_ms": 1234,
        "braket_simulator_billed_ms": 3000,
    }
    assert tracker.latest == latest
    assert tracker.history == history
    assert tracker.totals == totals

    callback.assert_called_with(latest=latest, history=history, totals=totals)


@pytest.mark.parametrize("old_return_type", [True, False])
@patch.object(AwsDevice, "run")
def test_execute_all_samples(mock_run, old_return_type):
    result = GateModelQuantumTaskResult.from_string(
        json.dumps(
            {
                "braketSchemaHeader": {
                    "name": "braket.task_result.gate_model_task_result",
                    "version": "1",
                },
                "measurements": [[0, 0, 1], [1, 0, 1], [1, 1, 0], [0, 0, 0]],
                "resultTypes": [
                    {
                        "type": {"observable": ["h", "i"], "targets": [0, 1], "type": "sample"},
                        "value": [1, -1, 1, 1],
                    },
                    {
                        "type": {
                            "observable": [[[[0.0, 0.0], [1.0, 0.0]], [[1.0, 0.0], [0.0, 0.0]]]],
                            "targets": [2],
                            "type": "sample",
                        },
                        "value": [1, -1, 1, 1],
                    },
                ],
                "measuredQubits": [0, 1, 3],
                "taskMetadata": {
                    "braketSchemaHeader": {
                        "name": "braket.task_result.task_metadata",
                        "version": "1",
                    },
                    "id": "task_arn",
                    "shots": 0,
                    "deviceId": "default",
                },
                "additionalMetadata": {
                    "action": {
                        "braketSchemaHeader": {
                            "name": "braket.ir.openqasm.program",
                            "version": "1",
                        },
                        "source": "qubit[2] q; cnot q[0], q[1]; measure q;",
                    },
                },
            }
        )
    )
    task = Mock()
    task.result.return_value = result
    mock_run.return_value = task
    dev = _aws_device(wires=3)

    with QuantumTape() as circuit:
        qml.Hadamard(wires=0)
        qml.CNOT(wires=[0, 1])
        qml.sample(qml.Hadamard(0) @ qml.Identity(1))
        qml.sample(qml.Hermitian(np.array([[0, 1], [1, 0]]), wires=[2]))

    if old_return_type:
        qml.disable_return()
    results = dev.execute(circuit)
    qml.enable_return()

    assert len(results) == 2
    assert results[0].shape == (4,)
    assert results[1].shape == (4,)


@pytest.mark.parametrize("old_return_type", [True, False])
@patch.object(AwsDevice, "run")
def test_execute_some_samples(mock_run, old_return_type):
    """Tests that a combination with sample returns correctly and does not put single-number
    results in superflous arrays"""
    result = GateModelQuantumTaskResult.from_string(
        json.dumps(
            {
                "braketSchemaHeader": {
                    "name": "braket.task_result.gate_model_task_result",
                    "version": "1",
                },
                "measurements": [[0, 0, 1], [1, 0, 1], [1, 1, 0], [0, 0, 0]],
                "resultTypes": [
                    {
                        "type": {"observable": ["h", "i"], "targets": [0, 1], "type": "sample"},
                        "value": [1, -1, 1, 1],
                    },
                    {
                        "type": {"observable": ["z"], "targets": [2], "type": "expectation"},
                        "value": 0.0,
                    },
                ],
                "measuredQubits": [0, 1, 3],
                "taskMetadata": {
                    "braketSchemaHeader": {
                        "name": "braket.task_result.task_metadata",
                        "version": "1",
                    },
                    "id": "task_arn",
                    "shots": 0,
                    "deviceId": "default",
                },
                "additionalMetadata": {
                    "action": {
                        "braketSchemaHeader": {
                            "name": "braket.ir.openqasm.program",
                            "version": "1",
                        },
                        "source": "qubit[2] q; cnot q[0], q[1]; measure q;",
                    },
                },
            }
        )
    )
    if old_return_type:
        qml.disable_return()
    task = Mock()
    task.result.return_value = result
    mock_run.return_value = task
    dev = _aws_device(wires=3)

    with QuantumTape() as circuit:
        qml.Hadamard(wires=0)
        qml.CNOT(wires=[0, 1])
        qml.sample(qml.Hadamard(0) @ qml.Identity(1))
        qml.expval(qml.PauliZ(2))

    results = dev.execute(circuit)
    qml.enable_return()

    assert len(results) == 2
    assert results[0].shape == (4,)
    assert isinstance(results[0], np.ndarray)
    assert results[1] == 0.0


@pytest.mark.xfail(raises=ValueError)
@patch.object(AwsDevice, "name", new_callable=mock.PropertyMock)
def test_non_circuit_device(name_mock):
    """Tests that BraketDevice cannot be instantiated with a non-circuit AwsDevice"""
    _bad_aws_device(wires=2)


def test_simulator_default_shots():
    """Tests that simulator devices are analytic if ``shots`` is not supplied"""
    dev = _aws_device(wires=2, device_type=AwsDeviceType.SIMULATOR, shots=Shots.DEFAULT)
    assert dev.shots is None
    assert dev.analytic


def test_simulator_0_shots():
    """Tests that simulator devices are analytic if ``shots`` is zero"""
    dev = _aws_device(wires=2, device_type=AwsDeviceType.SIMULATOR, shots=0)
    assert dev.shots is None
    assert dev.analytic


def test_simulator_none_shots():
    """Tests that simulator devices are analytic if ``shots`` is None"""
    dev = _aws_device(wires=2, device_type=AwsDeviceType.SIMULATOR, shots=None)
    assert dev.shots is None
    assert dev.analytic


@pytest.mark.parametrize("backend", ["default", "braket_sv", "braket_dm"])
def test_local_default_shots(backend):
    """Tests that simulator devices are analytic if ``shots`` is not supplied"""
    dev = BraketLocalQubitDevice(wires=2, backend=backend)
    assert dev.shots is None
    assert dev.analytic


@pytest.mark.parametrize("backend", ["default", "braket_sv", "braket_dm"])
def test_local_zero_shots(backend):
    """Test that the local simulator device is analytic if ``shots=0``"""
    dev = BraketLocalQubitDevice(wires=2, backend=backend, shots=0)
    assert dev.shots is None
    assert dev.analytic


@pytest.mark.parametrize("backend", ["default", "braket_sv", "braket_dm"])
def test_local_none_shots(backend):
    """Tests that the simulator devices are analytic if ``shots`` is specified to be `None`."""
    dev = BraketLocalQubitDevice(wires=2, backend=backend, shots=None)
    assert dev.shots is None
    assert dev.analytic


@patch.object(LocalSimulator, "run")
@pytest.mark.parametrize("shots", [0, 1000])
@pytest.mark.parametrize("backend", ["default", "braket_sv", "braket_dm"])
def test_local_qubit_execute(mock_run, shots, backend):
    """Tests that the local qubit device is run with the correct arguments"""
    mock_run.return_value = TASK
    dev = BraketLocalQubitDevice(wires=4, backend=backend, shots=shots, foo="bar")

    with QuantumTape() as circuit:
        qml.Hadamard(wires=0)
        qml.CNOT(wires=[0, 1])
        qml.probs(wires=[0])
        qml.expval(qml.PauliX(1))
        qml.var(qml.PauliY(2))
        qml.sample(qml.PauliZ(3))

    dev.execute(circuit)
    mock_run.assert_called_with(CIRCUIT, shots=shots, foo="bar", inputs={})


def test_qpu_default_shots():
    """Tests that QPU devices have the right default value for ``shots``"""
    dev = _aws_device(wires=2, shots=Shots.DEFAULT)
    assert dev.shots == AwsDevice.DEFAULT_SHOTS_QPU
    assert not dev.analytic


@pytest.mark.xfail(raises=ValueError)
def test_qpu_0_shots():
    """Tests that QPUs can not be instantiated with 0 shots"""
    _aws_device(wires=2, shots=0)


@pytest.mark.xfail(raises=ValueError)
def test_invalid_device_type():
    """Tests that BraketDevice cannot be instantiated with an unknown device type"""
    _aws_device(wires=2, device_type="foo", shots=None)


def test_wires():
    """Test if the apply method supports custom wire labels"""

    wires = ["A", 0, "B", -1]
    dev = _aws_device(wires=wires, device_type=AwsDeviceType.SIMULATOR, shots=None)

    ops = [qml.RX(0.1, wires="A"), qml.CNOT(wires=[0, "B"]), qml.RY(0.3, wires=-1)]
    target_wires = [[0], [1, 2], [3]]
    circ = dev.apply(ops)

    for op, targets in zip(circ.instructions, target_wires):
        wires = op.target
        for w, t in zip(wires, targets):
            assert w == t


def test_supported_ops_set(monkeypatch):
    """Test that the supported operations are set correctly when the device is
    created."""

    test_ops = ["TestOperation"]
    with monkeypatch.context() as m:
        m.setattr(braket.pennylane_plugin.braket_device, "supported_operations", lambda x: test_ops)
        dev = _aws_device(wires=2)
        assert dev.operations == test_ops


def test_projection():
    """Test that the Projector observable is correctly supported."""
    wires = 2
    dev = BraketLocalQubitDevice(wires=wires)

    thetas = [1.5, 1.6]
    p_01 = np.cos(thetas[0] / 2) ** 2 * np.sin(thetas[1] / 2) ** 2
    p_10 = np.sin(thetas[0] / 2) ** 2 * np.cos(thetas[1] / 2) ** 2

    def f(thetas, **kwargs):
        [qml.RY(thetas[i], wires=i) for i in range(wires)]

    projector_01 = qml.Projector([0, 1], wires=range(wires))
    projector_10 = qml.Projector([1, 0], wires=range(wires))

    # 01 case
    @qml.qnode(dev)
    def f_01(thetas, measure_type):
        f(thetas)
        return measure_type(projector_01)

    expval_01 = f_01(thetas, qml.expval)
    assert np.allclose(expval_01, p_01)

    var_01 = f_01(thetas, qml.var)
    assert np.allclose(var_01, p_01 - p_01**2)

    samples = f_01(thetas, qml.sample, shots=100).tolist()
    assert set(samples) == {0, 1}

    # 10 case
    @qml.qnode(dev)
    def f_10(thetas, measure_type):
        f(thetas)
        return measure_type(projector_10)

    exp_10 = f_10(thetas, qml.expval)
    assert np.allclose(exp_10, p_10)

    var_10 = f_10(thetas, qml.var)
    assert np.allclose(var_10, p_10 - p_10**2)

    samples = f_10(thetas, qml.sample, shots=100).tolist()
    assert set(samples) == {0, 1}


@pytest.mark.xfail(raises=AttributeError)
def test_none_device():
    """Tests that an error is thrown when device is not given"""
    dev = DummyLocalQubitDevice(wires=2, device=None, shots=1000)

    with QuantumTape() as circuit:
        qml.Hadamard(wires=0)
        qml.CNOT(wires=[0, 1])
        qml.probs(wires=[0, 1])
    dev.execute(circuit)


@pytest.mark.xfail(raises=NotImplementedError)
def test_run_task_unimplemented():
    """Tests that an error is thrown when _run_task is not implemented"""
    dummy = DummyCircuitSimulator()
    dev = DummyLocalQubitDevice(wires=2, device=dummy, shots=1000)

    with QuantumTape() as circuit:
        qml.Hadamard(wires=0)
        qml.CNOT(wires=[0, 1])
        qml.probs(wires=[0, 1])
    dev.execute(circuit)


@patch("braket.pennylane_plugin.braket_device.AwsDevice")
def test_add_braket_user_agent_invoked(aws_device_mock):
    aws_device_mock_instance = aws_device_mock.return_value
    aws_device_mock_instance.properties.action = {DeviceActionType.OPENQASM: ACTION_PROPERTIES}
    aws_device_mock_instance.type = AwsDeviceType.SIMULATOR
    BraketAwsQubitDevice(wires=2, device_arn="foo", shots=10)
    expected_user_agent = f"BraketPennylanePlugin/{__version__}"
    aws_device_mock_instance.aws_session.add_braket_user_agent.assert_called_with(
        expected_user_agent
    )


@patch.object(AwsDevice, "run")
@pytest.mark.parametrize("old_return_type", [True, False])
@pytest.mark.parametrize(
    "pl_circ, expected_braket_circ, wires, expected_inputs, result_types, expected_pl_result",
    [
        (
            CIRCUIT_1,
            Circuit()
            .h(0)
            .cnot(0, 1)
            .rx(0, FreeParameter("p_0"))
            .ry(0, 0.543)
            .adjoint_gradient(observable=Observable.X(), target=1, parameters=["p_0"]),
            2,
            {"p_0": 0.432},
            [
                {
                    "type": {
                        "observable": "x()",
                        "targets": [[0]],
                        "parameters": ["p_0", "p_1"],
                        "type": "adjoint_gradient",
                    },
                    "value": {
                        "gradient": {"p_0": -0.194399, "p_1": 0.9316158},
                        "expectation": 0.0,
                    },
                },
            ],
            [np.tensor([0]), np.tensor([-0.194399, 0.9316158])],
        ),
        (
            CIRCUIT_4,
            Circuit()
            .h(0)
            .cnot(0, 1)
            .rx(0, 0.432)
            .ry(0, 0.543)
            .expectation(observable=Observable.X(), target=1),
            2,
            {},
            [
                {
                    "type": {"observable": ["x"], "targets": [1], "type": "expectation"},
                    "value": 0.0,
                }
            ],
            [np.tensor([0]), np.tensor([])],
        ),
        (
            CIRCUIT_6,
            Circuit()
            .h(0)
            .unitary([0], 1 / np.sqrt(2) * np.array([[1, 1], [1, -1]]))
            .rx(0, FreeParameter("p_1"))
            .unitary([0], 1 / np.sqrt(2) * anp.array([[1, 1], [1, -1]]))
            .cnot(0, 1)
            .adjoint_gradient(observable=Observable.X(), target=1, parameters=["p_0"]),
            2,
            {"p_1": 0.432},
            [
                {
                    "type": {
                        "observable": "x()",
                        "targets": [[0]],
                        "parameters": ["p_0", "p_1"],
                        "type": "adjoint_gradient",
                    },
                    "value": {
                        "gradient": {"p_0": -0.194399, "p_1": 0.9316158},
                        "expectation": 0.0,
                    },
                },
            ],
            [np.tensor([0]), np.tensor([-0.194399, 0.9316158])],
        ),
    ],
)
def test_execute_and_gradients(
    mock_run,
    pl_circ,
    expected_braket_circ,
    wires,
    expected_inputs,
    result_types,
    expected_pl_result,
    old_return_type,
):
    if old_return_type:
        qml.disable_return()
    task = Mock()
    type(task).id = PropertyMock(return_value="task_arn")
    task.state.return_value = "COMPLETED"
    task.result.return_value = get_test_result_object(rts=result_types)
    mock_run.return_value = task
    dev = _aws_device(
        wires=wires,
        foo="bar",
        shots=0,
        device_type=AwsDeviceType.SIMULATOR,
        device_arn="arn:aws:braket:::device/quantum-simulator/amazon/sv1",
    )

    results, jacs = dev.execute_and_gradients([pl_circ])
    qml.enable_return()

    assert dev.task == task
    mock_run.assert_called_with(
        expected_braket_circ,
        s3_destination_folder=("foo", "bar"),
        shots=0,
        poll_timeout_seconds=AwsQuantumTask.DEFAULT_RESULTS_POLL_TIMEOUT,
        poll_interval_seconds=AwsQuantumTask.DEFAULT_RESULTS_POLL_INTERVAL,
        foo="bar",
        inputs=expected_inputs,
    )

    # assert results & jacs are right
    assert (results == expected_pl_result[0]).all()
    assert (jacs == expected_pl_result[1]).all()


@patch("braket.pennylane_plugin.braket_device.param_shift")
@patch.object(AwsDevice, "run")
@pytest.mark.parametrize(
    "pl_circ, expected_braket_circ, wires, expected_inputs, result_types, expected_pl_result",
    [
        (
            CIRCUIT_5,
            Circuit()
            .h(0)
            .cnot(0, 1)
            .rx(0, 0.432)
            .ry(0, 0.543)
            .variance(observable=Observable.X() @ Observable.Y(), target=[0, 1]),
            2,
            {"p_1": 0.543},
            [
                {
                    "type": {"observable": ["x", "y"], "targets": [0, 1], "type": "variance"},
                    "value": 0.0,
                }
            ],
            [np.tensor([0]), np.tensor([0])],
        ),
    ],
)
def test_execute_and_gradients_non_adjoint(
    mock_run,
    mock_param_shift,
    pl_circ,
    expected_braket_circ,
    wires,
    expected_inputs,
    result_types,
    expected_pl_result,
):
    task = Mock()
    type(task).id = PropertyMock(return_value="task_arn")
    task.state.return_value = "COMPLETED"
    task.result.return_value = get_test_result_object(rts=result_types)
    mock_run.return_value = task

    grad = [1, 2]
    mock_param_shift.return_value = [pl_circ, pl_circ], lambda x: grad

    dev = _aws_device(
        wires=wires,
        foo="bar",
        shots=0,
        device_type=AwsDeviceType.SIMULATOR,
        device_arn="arn:aws:braket:::device/quantum-simulator/amazon/sv1",
    )

    results, jacs = dev.execute_and_gradients([pl_circ])
    assert dev.task == task
    mock_run.assert_called_with(
        expected_braket_circ,
        s3_destination_folder=("foo", "bar"),
        shots=0,
        poll_timeout_seconds=AwsQuantumTask.DEFAULT_RESULTS_POLL_TIMEOUT,
        poll_interval_seconds=AwsQuantumTask.DEFAULT_RESULTS_POLL_INTERVAL,
        foo="bar",
        inputs={},
    )

    # assert results & jacs are right
    assert (results == expected_pl_result[0]).all()
    assert np.allclose(jacs[0][0], grad[0])
    assert np.allclose(jacs[0][1], grad[1])
    assert len(jacs[0]) == len(grad)


def test_capabilities_class_and_instance_method():
    class_caps = BraketAwsQubitDevice.capabilities()
    instance_caps = _aws_device(wires=2).capabilities()
    expected_caps = {
        "model": "qubit",
        "supports_broadcasting": False,
        "supports_finite_shots": True,
        "supports_tensor_observables": True,
        "returns_probs": True,
    }
    assert class_caps == expected_caps
    # the instance should not have provides_jacobian, even though AdjointGradient is in the
    # supported result types, because shots != 0
    assert instance_caps == expected_caps


def test_capabilities_adjoint_shots_0():
    instance_caps = _aws_device(
        wires=2, device_type=AwsDeviceType.SIMULATOR, shots=0
    ).capabilities()
    expected_caps = {
        "model": "qubit",
        "supports_broadcasting": False,
        "supports_finite_shots": True,
        "supports_tensor_observables": True,
        "returns_probs": True,
        # the instance should have provides_jacobian because AdjointGradient is in the
        # supported result types and shots == 0
        "provides_jacobian": True,
    }
    assert instance_caps == expected_caps


class DummyLocalQubitDevice(BraketQubitDevice):
    short_name = "dummy"


class DummyCircuitSimulator(BraketSimulator):
    def run(
        self, program: ir.openqasm.Program, qubits: int, shots: Optional[int], *args, **kwargs
    ) -> Dict[str, Any]:
        self._shots = shots
        self._qubits = qubits
        return GATE_MODEL_RESULT

    @property
    def properties(self) -> GateModelSimulatorDeviceCapabilities:
        name = "braket.device_schema.simulators.gate_model_simulator_paradigm_properties"
        input_json = {
            "braketSchemaHeader": {
                "name": "braket.device_schema.simulators.gate_model_simulator_device_capabilities",
                "version": "1",
            },
            "service": {
                "braketSchemaHeader": {
                    "name": "braket.device_schema.device_service_properties",
                    "version": "1",
                },
                "executionWindows": [
                    {
                        "executionDay": "Everyday",
                        "windowStartHour": "09:00",
                        "windowEndHour": "11:00",
                    }
                ],
                "shotsRange": [1, 10],
                "deviceCost": {"price": 0.25, "unit": "minute"},
                "deviceDocumentation": {
                    "imageUrl": "image_url",
                    "summary": "Summary on the device",
                    "externalDocumentationUrl": "external doc link",
                },
                "deviceLocation": "us-east-1",
                "updatedAt": "2020-06-16T19:28:02.869136",
            },
            "action": {
                "braket.ir.openqasm.program": {
                    "actionType": "braket.ir.openqasm.program",
                    "version": ["1"],
                    "supportedOperations": ["x", "y", "h", "cnot"],
                    "supportedResultTypes": [
                        {
                            "name": "resultType1",
                            "observables": ["observable1"],
                            "minShots": 2,
                            "maxShots": 4,
                        }
                    ],
                }
            },
            "paradigm": {
                "braketSchemaHeader": {
                    "name": name,
                    "version": "1",
                },
                "qubitCount": 31,
            },
            "deviceParameters": {},
        }
        return GateModelSimulatorDeviceCapabilities.parse_obj(input_json)


@patch.object(AwsDevice, "__init__", _aws_device_mock_init)
@patch.object(AwsDevice, "aws_session", new_callable=mock.PropertyMock)
@patch.object(AwsDevice, "type", new_callable=mock.PropertyMock)
@patch.object(AwsDevice, "properties")
def _aws_device(
    properties_mock,
    type_mock,
    session_mock,
    wires,
    device_type=AwsDeviceType.QPU,
    shots=SHOTS,
    device_arn="baz",
    action_properties=ACTION_PROPERTIES,
    **kwargs,
):
    properties_mock.action = {DeviceActionType.OPENQASM: action_properties}
    properties_mock.return_value.action.return_value = {
        DeviceActionType.OPENQASM: action_properties
    }
    type_mock.return_value = device_type
    dev = BraketAwsQubitDevice(
        wires=wires,
        s3_destination_folder=("foo", "bar"),
        device_arn=device_arn,
        aws_session=Mock(),
        shots=shots,
        **kwargs,
    )
<<<<<<< HEAD
=======
    # needed by the BraketAwsQubitDevice.capabilities function
    # dev._device._arn = device_arn
>>>>>>> 0ad3e250
    return dev


@patch.object(AwsDevice, "__init__", _aws_device_mock_init)
@patch.object(AwsDevice, "aws_session", new_callable=mock.PropertyMock)
@patch.object(AwsDevice, "properties")
def _bad_aws_device(properties_mock, session_mock, wires, **kwargs):
    properties_mock.action = {DeviceActionType.ANNEALING: ACTION_PROPERTIES}
    properties_mock.type = AwsDeviceType.QPU
    return BraketAwsQubitDevice(
        wires=wires,
        s3_destination_folder=("foo", "bar"),
        device_arn=DEVICE_ARN,
        aws_session=Mock(),
        shots=SHOTS,
        **kwargs,
    )


def get_test_result_object(rts=[], source="qubit[2] q; cnot q[0], q[1]; measure q;"):
    json_str = json.dumps(
        {
            "braketSchemaHeader": {
                "name": "braket.task_result.gate_model_task_result",
                "version": "1",
            },
            "measurements": [[0, 0, 0, 0], [1, 1, 1, 1], [1, 1, 0, 0], [0, 0, 1, 1]],
            "resultTypes": rts,
            "measuredQubits": [0, 1, 2, 3],
            "taskMetadata": {
                "braketSchemaHeader": {
                    "name": "braket.task_result.task_metadata",
                    "version": "1",
                },
                "id": "task_arn",
                "shots": 0,
                "deviceId": "default",
            },
            "additionalMetadata": {
                "action": {
                    "braketSchemaHeader": {
                        "name": "braket.ir.openqasm.program",
                        "version": "1",
                    },
                    "source": source,
                },
            },
        }
    )
    return GateModelQuantumTaskResult.from_string(json_str)


@pytest.fixture
def noise_model():
    return (
        NoiseModel()
        .add_noise(Noise.BitFlip(0.05), GateCriteria(Gate.H))
        .add_noise(Noise.TwoQubitDepolarizing(0.10), GateCriteria(Gate.CNot))
    )


@pytest.mark.parametrize("backend", ["braket_dm"])
def test_valid_local_device_for_noise_model(backend, noise_model):
    dev = BraketLocalQubitDevice(wires=2, backend=backend, noise_model=noise_model)
    assert dev._noise_model.instructions == [
        NoiseModelInstruction(Noise.BitFlip(0.05), GateCriteria(Gate.H)),
        NoiseModelInstruction(Noise.TwoQubitDepolarizing(0.10), GateCriteria(Gate.CNot)),
    ]


@pytest.mark.parametrize(
    "backend, device_name",
    [("default", "StateVectorSimulator"), ("braket_sv", "StateVectorSimulator")],
)
def test_invalid_local_device_for_noise_model(backend, device_name, noise_model):
    with pytest.raises(
        ValueError,
        match=(
            f"{device_name} does not support noise or the noise model "
            + f"includes noise that is not supported by {device_name}."
        ),
    ):
        BraketLocalQubitDevice(wires=2, backend=backend, noise_model=noise_model)


@pytest.mark.parametrize("device_name", ["dm1"])
@patch.object(AwsDevice, "name", new_callable=mock.PropertyMock)
def test_valide_aws_device_for_noise_model(name_mock, device_name, noise_model):
    name_mock.return_value = device_name
    dev = _aws_device(
        wires=2,
        device_type=AwsDeviceType.SIMULATOR,
        noise_model=noise_model,
        action_properties=ACTION_PROPERTIES_DM_DEVICE,
    )

    assert dev._noise_model.instructions == [
        NoiseModelInstruction(Noise.BitFlip(0.05), GateCriteria(Gate.H)),
        NoiseModelInstruction(Noise.TwoQubitDepolarizing(0.10), GateCriteria(Gate.CNot)),
    ]


@pytest.mark.parametrize("device_name", ["sv1", "tn1", "foo", "bar"])
@patch.object(AwsDevice, "name", new_callable=mock.PropertyMock)
def test_invalide_aws_device_for_noise_model(name_mock, device_name, noise_model):
    name_mock.return_value = device_name
    with pytest.raises(
        ValueError,
        match=(
            f"{device_name} does not support noise or the noise model "
            + f"includes noise that is not supported by {device_name}."
        ),
    ):
        _aws_device(wires=2, device_type=AwsDeviceType.SIMULATOR, noise_model=noise_model)


@patch.object(AwsDevice, "run")
@patch.object(AwsDevice, "name", new_callable=mock.PropertyMock)
def test_execute_with_noise_model(mock_name, mock_run, noise_model):
    mock_run.return_value = TASK
    mock_name.return_value = "dm1"
    dev = _aws_device(
        wires=4,
        device_type=AwsDeviceType.SIMULATOR,
        noise_model=noise_model,
        action_properties=ACTION_PROPERTIES_DM_DEVICE,
    )

    with QuantumTape() as circuit:
        qml.Hadamard(wires=0)
        qml.QubitUnitary(1 / np.sqrt(2) * np.array([[1, 1], [1, -1]]), wires=0)
        qml.RX(0.432, wires=0)
        qml.CNOT(wires=[0, 1])
        qml.probs(wires=[0])
        qml.expval(qml.PauliX(1))
        qml.var(qml.PauliY(2))
        qml.sample(qml.PauliZ(3))
    circuit.trainable_params = []

    _ = dev.execute(circuit)

    assert dev.task == TASK

    EXPECTED_CIRC = (
        Circuit()
        .h(0)
        .bit_flip(0, 0.05)
        .unitary([0], 1 / np.sqrt(2) * np.array([[1, 1], [1, -1]]))
        .rx(0, 0.432)
        .cnot(0, 1)
        .two_qubit_depolarizing(0, 1, 0.10)
        .i(2)
        .i(3)
        .probability(target=[0])
        .expectation(observable=Observable.X(), target=1)
        .variance(observable=Observable.Y(), target=2)
        .sample(observable=Observable.Z(), target=3)
    )
    mock_run.assert_called_with(
        EXPECTED_CIRC,
        s3_destination_folder=("foo", "bar"),
        shots=SHOTS,
        poll_timeout_seconds=AwsQuantumTask.DEFAULT_RESULTS_POLL_TIMEOUT,
        poll_interval_seconds=AwsQuantumTask.DEFAULT_RESULTS_POLL_INTERVAL,
        inputs={},
    )


OQC_PULSE_PROPERTIES = json.dumps(
    {
        "braketSchemaHeader": {
            "name": "braket.device_schema.pulse.pulse_device_action_properties",
            "version": "1",
        },
        "supportedQhpTemplateWaveforms": {},
        "ports": {},
        "supportedFunctions": {},
        "frames": {
            "q0_drive": {
                "frameId": "q0_drive",
                "portId": "channel_15",
                "frequency": 4.6e9,
                "centerFrequency": 4360000000.0,
                "phase": 0.0,
                "associatedGate": None,
                "qubitMappings": [0],
                "qhpSpecificProperties": None,
            },
            "q0_second_state": {
                "frameId": "q0_second_state",
                "portId": "channel_15",
                "frequency": 4.5e9,
                "centerFrequency": 4360000000.0,
                "phase": 0.0,
                "associatedGate": None,
                "qubitMappings": [0],
                "qhpSpecificProperties": None,
            },
        },
        "supportsLocalPulseElements": False,
        "supportsDynamicFrames": True,
        "supportsNonNativeGatesWithPulses": True,
        "validationParameters": {
            "MAX_SCALE": 1.0,
            "MAX_AMPLITUDE": 1.0,
            "PERMITTED_FREQUENCY_DIFFERENCE": 1.0,
            "MIN_PULSE_LENGTH": 8e-09,
            "MAX_PULSE_LENGTH": 0.00012,
        },
    }
)

OQC_PARADIGM_PROPERTIES = json.dumps(
    {
        "braketSchemaHeader": {
            "name": "braket.device_schema.gate_model_qpu_paradigm_properties",
            "version": "1",
        },
        "connectivity": {
            "fullyConnected": False,
            "connectivityGraph": {
                "0": ["1", "7"],
                "1": ["2"],
                "2": ["3"],
                "4": ["3", "5"],
                "6": ["5"],
                "7": ["6"],
            },
        },
        "qubitCount": 8,
        "nativeGateSet": ["ecr", "i", "rz", "v", "x"],
    }
)


class TestPulseFunctionality:
    """Test the functions specific to supporting pulse programming via Pennylane"""

    @pytest.mark.parametrize(
        "frameId, expected_result", [("q0_second_state", False), ("q0_drive", True)]
    )
    def test_single_frame_filter_oqc_lucy(self, frameId, expected_result):
        dev = _aws_device(wires=2, device_arn="arn:aws:braket:eu-west-2::device/qpu/oqc/Lucy")
        assert dev._is_single_qubit_01_frame(frameId) == expected_result

    @pytest.mark.parametrize(
        "frameId, expected_result", [("q0_second_state", True), ("q0_drive", False)]
    )
    def test_single_frame_filter_oqc_lucy_12(self, frameId, expected_result):
        dev = _aws_device(wires=2, device_arn="arn:aws:braket:eu-west-2::device/qpu/oqc/Lucy")
        assert dev._is_single_qubit_12_frame(frameId) == expected_result

    def test_frame_filters_raise_error_if_not_oqc_lucy(self):
        dev = _aws_device(wires=2, device_arn="baz")

        with pytest.raises(
            RuntimeError, match="Single-qubit drive frame for pulse control not defined for device"
        ):
            dev._is_single_qubit_01_frame("q0_drive")

        with pytest.raises(
            RuntimeError, match="Single-qubit drive frame for pulse control not defined for device"
        ):
            dev._is_single_qubit_12_frame("q0_second_state")

    def test_get_frames(self):
        dev = _aws_device(wires=2, device_arn="arn:aws:braket:eu-west-2::device/qpu/oqc/Lucy")

        class DummyProperties:
            def __init__(self):
                self.pulse = PulseDeviceActionProperties.parse_raw(OQC_PULSE_PROPERTIES)

        dev._device._properties = DummyProperties()

        frames_01 = dev._get_frames(filter=dev._is_single_qubit_01_frame)
        frames_12 = dev._get_frames(filter=dev._is_single_qubit_12_frame)

        assert len(frames_01) == len(frames_12) == 1
        assert "q0_drive" in frames_01.keys()
        assert "q0_second_state" in frames_12.keys()

    def test_settings(self):
        dev = _aws_device(wires=2, device_arn="arn:aws:braket:eu-west-2::device/qpu/oqc/Lucy")

        class DummyProperties:
            def __init__(self):
                self.pulse = PulseDeviceActionProperties.parse_raw(OQC_PULSE_PROPERTIES)
                self.paradigm = GateModelQpuParadigmProperties.parse_raw(OQC_PARADIGM_PROPERTIES)

        dev._device._properties = DummyProperties()

        settings = dev.pulse_settings
        assert settings["connections"] == [
            (0, 1),
            (0, 7),
            (1, 2),
            (2, 3),
            (4, 3),
            (4, 5),
            (6, 5),
            (7, 6),
        ]
        assert settings["wires"] == [0, 1, 2, 3, 4, 5, 6, 7]
        assert np.allclose(settings["qubit_freq"], 4.6)
        assert np.allclose(settings["anharmonicity"], 0.1)<|MERGE_RESOLUTION|>--- conflicted
+++ resolved
@@ -649,11 +649,9 @@
 
 def _aws_device_mock_init(self, arn, aws_session):
     self._arn = arn
-<<<<<<< HEAD
     self._properties = None
     self._ports = None
-=======
->>>>>>> 0ad3e250
+
 
 
 @patch.object(AwsDevice, "__init__", _aws_device_mock_init)
@@ -1803,11 +1801,6 @@
         shots=shots,
         **kwargs,
     )
-<<<<<<< HEAD
-=======
-    # needed by the BraketAwsQubitDevice.capabilities function
-    # dev._device._arn = device_arn
->>>>>>> 0ad3e250
     return dev
 
 
