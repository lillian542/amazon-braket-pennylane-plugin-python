# Copyright Amazon.com Inc. or its affiliates. All Rights Reserved.
#
# Licensed under the Apache License, Version 2.0 (the "License"). You
# may not use this file except in compliance with the License. A copy of
# the License is located at
#
#     http://aws.amazon.com/apache2.0/
#
# or in the "license" file accompanying this file. This file is
# distributed on an "AS IS" BASIS, WITHOUT WARRANTIES OR CONDITIONS OF
# ANY KIND, either express or implied. See the License for the specific
# language governing permissions and limitations under the License.

import json
from typing import Any, Dict, Optional
from unittest import mock
from unittest.mock import Mock, PropertyMock, patch

import braket.ir as ir
import numpy as anp
import pennylane as qml
import pytest
from braket.aws import AwsDevice, AwsDeviceType, AwsQuantumTask, AwsQuantumTaskBatch
from braket.circuits import Circuit, FreeParameter, Gate, Noise, Observable, result_types
from braket.circuits.noise_model import GateCriteria, NoiseModel, NoiseModelInstruction
from braket.device_schema import DeviceActionType
from braket.device_schema.gate_model_qpu_paradigm_properties_v1 import (
    GateModelQpuParadigmProperties,
)
from braket.device_schema.openqasm_device_action_properties import OpenQASMDeviceActionProperties
from braket.device_schema.pulse.pulse_device_action_properties_v1 import PulseDeviceActionProperties
from braket.device_schema.simulators import GateModelSimulatorDeviceCapabilities
from braket.devices import LocalSimulator
from braket.simulator import BraketSimulator
from braket.task_result import GateModelTaskResult
from braket.tasks import GateModelQuantumTaskResult
from pennylane import QuantumFunctionError, QubitDevice
from pennylane import numpy as np
from pennylane.tape import QuantumScript, QuantumTape

import braket.pennylane_plugin.braket_device
from braket.pennylane_plugin import (
    AAMS,
    MS,
    BraketAwsQubitDevice,
    BraketLocalQubitDevice,
    GPi,
    GPi2,
    __version__,
)
from braket.pennylane_plugin.braket_device import BraketQubitDevice, Shots

SHOTS = 10000

ACTION_PROPERTIES = OpenQASMDeviceActionProperties.parse_raw(
    json.dumps(
        {
            "actionType": "braket.ir.openqasm.program",
            "version": ["1"],
            "supportedOperations": ["rx", "ry", "h", "cy", "cnot", "unitary"],
            "supportedResultTypes": [
                {"name": "StateVector", "observables": None, "minShots": 0, "maxShots": 0},
                {
                    "name": "AdjointGradient",
                    "observables": ["x", "y", "z", "h", "i"],
                    "minShots": 0,
                    "maxShots": 0,
                },
            ],
        }
    )
)

ACTION_PROPERTIES_DM_DEVICE = OpenQASMDeviceActionProperties.parse_raw(
    json.dumps(
        {
            "actionType": "braket.ir.openqasm.program",
            "version": ["1"],
            "supportedOperations": ["rx", "ry", "h", "cy", "cnot", "unitary"],
            "supportedResultTypes": [
                {"name": "StateVector", "observables": None, "minShots": 0, "maxShots": 0},
            ],
            "supportedPragmas": [
                "braket_noise_bit_flip",
                "braket_noise_depolarizing",
                "braket_noise_kraus",
                "braket_noise_pauli_channel",
                "braket_noise_generalized_amplitude_damping",
                "braket_noise_amplitude_damping",
                "braket_noise_phase_flip",
                "braket_noise_phase_damping",
                "braket_noise_two_qubit_dephasing",
                "braket_noise_two_qubit_depolarizing",
                "braket_unitary_matrix",
                "braket_result_type_sample",
                "braket_result_type_expectation",
                "braket_result_type_variance",
                "braket_result_type_probability",
                "braket_result_type_density_matrix",
            ],
        }
    )
)

ACTION_PROPERTIES_NATIVE = OpenQASMDeviceActionProperties.parse_raw(
    json.dumps(
        {
            "actionType": "braket.ir.openqasm.program",
            "version": ["1"],
            "supportedOperations": ["rx", "ry", "h", "cy", "cnot", "unitary"],
            "supportedResultTypes": [
                {"name": "StateVector", "observables": None, "minShots": 0, "maxShots": 0},
                {
                    "name": "AdjointGradient",
                    "observables": ["x", "y", "z", "h", "i"],
                    "minShots": 0,
                    "maxShots": 0,
                },
            ],
            "supportedPragmas": ["verbatim"],
        }
    )
)

GATE_MODEL_RESULT = GateModelTaskResult(
    **{
        "measurements": [[0, 0], [0, 0], [0, 0], [1, 1]],
        "measuredQubits": [0, 1],
        "taskMetadata": {
            "braketSchemaHeader": {"name": "braket.task_result.task_metadata", "version": "1"},
            "id": "task_arn",
            "shots": 100,
            "deviceId": "default",
        },
        "additionalMetadata": {
            "action": {
                "braketSchemaHeader": {"name": "braket.ir.openqasm.program", "version": "1"},
                "source": "qubit[2] q; cnot q[0], q[1]; measure q;",
            },
        },
    }
)

RESULT = GateModelQuantumTaskResult.from_string(
    json.dumps(
        {
            "braketSchemaHeader": {
                "name": "braket.task_result.gate_model_task_result",
                "version": "1",
            },
            "measurements": [[0, 0, 0, 0], [1, 1, 1, 1], [1, 1, 0, 0], [0, 0, 1, 1]],
            "resultTypes": [
                {"type": {"targets": [0], "type": "probability"}, "value": [0.5, 0.5]},
                {
                    "type": {"observable": ["x"], "targets": [1], "type": "expectation"},
                    "value": 0.0,
                },
                {"type": {"observable": ["y"], "targets": [2], "type": "variance"}, "value": 0.1},
                {
                    "type": {"observable": ["z"], "targets": [3], "type": "sample"},
                    "value": [1, -1, 1, 1],
                },
            ],
            "measuredQubits": [0, 1, 2, 3],
            "taskMetadata": {
                "braketSchemaHeader": {"name": "braket.task_result.task_metadata", "version": "1"},
                "id": "task_arn",
                "shots": 0,
                "deviceId": "default",
            },
            "additionalMetadata": {
                "action": {
                    "braketSchemaHeader": {"name": "braket.ir.openqasm.program", "version": "1"},
                    "source": "qubit[2] q; cnot q[0], q[1]; measure q;",
                },
            },
        }
    )
)
TASK = Mock()
TASK.result.return_value = RESULT
type(TASK).id = PropertyMock(return_value="task_arn")
TASK.state.return_value = "COMPLETED"
TASK_BATCH = Mock()
TASK_BATCH.results.return_value = [RESULT, RESULT]
type(TASK_BATCH).tasks = PropertyMock(return_value=[TASK, TASK])
SIM_TASK = Mock()
SIM_TASK.result.return_value.additional_metadata.simulatorMetadata.executionDuration = 1234
SIM_TASK.result.return_value.result_types = []
type(SIM_TASK).id = PropertyMock(return_value="task_arn")
SIM_TASK.state.return_value = "COMPLETED"
CIRCUIT = (
    Circuit()
    .h(0)
    .cnot(0, 1)
    .i(2)
    .i(3)
    .probability(target=[0])
    .expectation(observable=Observable.X(), target=1)
    .variance(observable=Observable.Y(), target=2)
    .sample(observable=Observable.Z(), target=3)
)

DEVICE_ARN = "baz"


def test_reset():
    """Tests that the members of the device are cleared on reset."""
    dev = _aws_device(wires=2)
    dev._circuit = CIRCUIT
    dev._task = TASK

    dev.reset()
    assert dev.circuit is None
    assert dev.task is None


def test_apply():
    """Tests that the correct Braket gate is applied for each PennyLane operation."""
    dev = _aws_device(wires=2)
    circuit = dev.apply([qml.Hadamard(wires=0), qml.CNOT(wires=[0, 1])])
    assert circuit == Circuit().h(0).cnot(0, 1)


def test_apply_unique_parameters():
    """Tests that apply with unique_params=True applies the correct parametrized gates."""
    dev = _aws_device(wires=2)
    circuit = dev.apply(
        [
            qml.Hadamard(wires=0),
            qml.CNOT(wires=[0, 1]),
            qml.RX(np.pi, wires=0),
            qml.RY(np.pi, wires=0),
            # note the gamma/p ordering doesn't affect the naming of the parameters below.
            qml.GeneralizedAmplitudeDamping(gamma=0.1, p=0.9, wires=0),
            qml.GeneralizedAmplitudeDamping(p=0.9, gamma=0.1, wires=0),
        ],
        use_unique_params=True,
    )
    expected = Circuit().h(0).cnot(0, 1).rx(0, FreeParameter("p_0"))
    expected = expected.ry(0, FreeParameter("p_1"))
    expected = expected.generalized_amplitude_damping(
        0,
        gamma=FreeParameter("p_2"),
        probability=FreeParameter("p_3"),
    )
    expected = expected.generalized_amplitude_damping(
        0,
        gamma=FreeParameter("p_4"),
        probability=FreeParameter("p_5"),
    )
    assert circuit == expected


def test_apply_unused_qubits():
    """Tests that the correct circuit is created when not all wires in the device are used."""
    dev = _aws_device(wires=4)
    operations = [qml.Hadamard(wires=1), qml.CNOT(wires=[1, 2]), qml.RX(np.pi / 2, wires=2)]
    rotations = [qml.RY(np.pi, wires=1)]
    circuit = dev.apply(operations, rotations)

    assert circuit == Circuit().h(1).cnot(1, 2).rx(2, np.pi / 2).ry(1, np.pi).i(0).i(3)


@pytest.mark.xfail(raises=NotImplementedError)
def test_apply_unsupported():
    """Tests that apply() throws NotImplementedError when it encounters an unknown gate."""
    dev = _aws_device(wires=2)
    mock_op = Mock()
    mock_op.name = "foo"
    mock_op.parameters = []

    operations = [qml.Hadamard(wires=0), qml.CNOT(wires=[0, 1]), mock_op]
    dev.apply(operations)


def test_apply_unwrap_tensor():
    """Test that apply() unwraps tensors from the PennyLane version of NumPy into standard NumPy
    arrays (or floats)"""
    dev = _aws_device(wires=1)

    a = anp.array(0.6)  # array
    b = np.array(0.5, requires_grad=True)  # tensor

    operations = [qml.RY(a, wires=0), qml.RX(b, wires=[0])]
    rotations = []
    circuit = dev.apply(operations, rotations)

    angles = [op.operator.angle for op in circuit.instructions]
    assert not any([isinstance(angle, np.tensor) for angle in angles])


@patch.object(AwsDevice, "run")
def test_execute(mock_run):
    mock_run.return_value = TASK
    dev = _aws_device(wires=4, foo="bar")

    with QuantumTape() as circuit:
        qml.Hadamard(wires=0)
        qml.QubitUnitary(1 / np.sqrt(2) * np.tensor([[1, 1], [1, -1]], requires_grad=True), wires=0)
        qml.RX(0.432, wires=0)
        qml.CNOT(wires=[0, 1])
        qml.probs(wires=[0])
        qml.expval(qml.PauliX(1))
        qml.var(qml.PauliY(2))
        qml.sample(qml.PauliZ(3))

    # If the tape is constructed with a QNode, only the parameters marked requires_grad=True
    # will appear
    circuit._trainable_params = [0]

    results = dev.execute(circuit)

    assert np.allclose(
        results[0], RESULT.get_value_by_result_type(result_types.Probability(target=[0]))
    )
    assert np.allclose(
        results[1],
        RESULT.get_value_by_result_type(
            result_types.Expectation(observable=Observable.X(), target=1)
        ),
    )
    assert np.allclose(
        results[2],
        RESULT.get_value_by_result_type(result_types.Variance(observable=Observable.Y(), target=2)),
    )
    assert np.allclose(
        results[3],
        RESULT.get_value_by_result_type(result_types.Sample(observable=Observable.Z(), target=3)),
    )
    assert dev.task == TASK
    EXPECTED_CIRC = (
        Circuit()
        .h(0)
        .unitary([0], 1 / np.sqrt(2) * np.array([[1, 1], [1, -1]]))
        .rx(0, 0.432)
        .cnot(0, 1)
        .i(2)
        .i(3)
        .probability(target=[0])
        .expectation(observable=Observable.X(), target=1)
        .variance(observable=Observable.Y(), target=2)
        .sample(observable=Observable.Z(), target=3)
    )
    mock_run.assert_called_with(
        EXPECTED_CIRC,
        s3_destination_folder=("foo", "bar"),
        shots=SHOTS,
        poll_timeout_seconds=AwsQuantumTask.DEFAULT_RESULTS_POLL_TIMEOUT,
        poll_interval_seconds=AwsQuantumTask.DEFAULT_RESULTS_POLL_INTERVAL,
        foo="bar",
        inputs={},
    )


@patch.object(AwsDevice, "run")
def test_execute_legacy(mock_run):
    mock_run.return_value = TASK
    dev = _aws_device(wires=4, foo="bar")

    with QuantumTape() as circuit:
        qml.Hadamard(wires=0)
        qml.QubitUnitary(1 / np.sqrt(2) * np.tensor([[1, 1], [1, -1]], requires_grad=True), wires=0)
        qml.RX(0.432, wires=0)
        qml.CNOT(wires=[0, 1])
        qml.probs(wires=[0])
        qml.expval(qml.PauliX(1))
        qml.var(qml.PauliY(2))
        qml.sample(qml.PauliZ(3))

    # If the tape is constructed with a QNode, only the parameters marked requires_grad=True
    # will appear
    circuit._trainable_params = [0]

    results = dev._execute_legacy(circuit)

    assert np.allclose(
        results[0], RESULT.get_value_by_result_type(result_types.Probability(target=[0]))
    )
    assert np.allclose(
        results[1],
        RESULT.get_value_by_result_type(
            result_types.Expectation(observable=Observable.X(), target=1)
        ),
    )
    assert np.allclose(
        results[2],
        RESULT.get_value_by_result_type(result_types.Variance(observable=Observable.Y(), target=2)),
    )
    assert np.allclose(
        results[3],
        RESULT.get_value_by_result_type(result_types.Sample(observable=Observable.Z(), target=3)),
    )
    assert dev.task == TASK
    EXPECTED_CIRC = (
        Circuit()
        .h(0)
        .unitary([0], 1 / np.sqrt(2) * np.array([[1, 1], [1, -1]]))
        .rx(0, 0.432)
        .cnot(0, 1)
        .i(2)
        .i(3)
        .probability(target=[0])
        .expectation(observable=Observable.X(), target=1)
        .variance(observable=Observable.Y(), target=2)
        .sample(observable=Observable.Z(), target=3)
    )
    mock_run.assert_called_with(
        EXPECTED_CIRC,
        s3_destination_folder=("foo", "bar"),
        shots=SHOTS,
        poll_timeout_seconds=AwsQuantumTask.DEFAULT_RESULTS_POLL_TIMEOUT,
        poll_interval_seconds=AwsQuantumTask.DEFAULT_RESULTS_POLL_INTERVAL,
        foo="bar",
        inputs={},
    )


CIRCUIT_1 = QuantumScript(
    ops=[
        qml.Hadamard(wires=0),
        qml.CNOT(wires=[0, 1]),
        qml.RX(0.432, wires=0),
        qml.RY(0.543, wires=0),
    ],
    measurements=[qml.expval(qml.PauliX(1))],
)
CIRCUIT_1.trainable_params = [0]

CIRCUIT_2 = QuantumScript(
    ops=[
        qml.Hadamard(wires=0),
        qml.CNOT(wires=[0, 1]),
        qml.RX(0.432, wires=0),
        qml.RY(0.543, wires=0),
    ],
    measurements=[qml.expval(2 * qml.PauliX(0) @ qml.PauliY(1))],
)
CIRCUIT_2.trainable_params = [0, 1]

CIRCUIT_3 = QuantumScript(
    ops=[
        qml.Hadamard(wires=0),
        qml.CNOT(wires=[0, 1]),
        qml.RX(0.432, wires=0),
        qml.RY(0.543, wires=0),
    ],
    measurements=[
        qml.expval(2 * qml.PauliX(0) @ qml.PauliY(1) + 0.75 * qml.PauliY(0) @ qml.PauliZ(1)),
    ],
)
CIRCUIT_3.trainable_params = [0, 1]

CIRCUIT_4 = QuantumScript(
    ops=[
        qml.Hadamard(wires=0),
        qml.CNOT(wires=[0, 1]),
        qml.RX(0.432, wires=0),
        qml.RY(0.543, wires=0),
    ],
    measurements=[qml.expval(qml.PauliX(1))],
)
CIRCUIT_4.trainable_params = []

PARAMS_5 = np.array([0.432, 0.543], requires_grad=True)
CIRCUIT_5 = QuantumScript(
    ops=[
        qml.Hadamard(wires=0),
        qml.CNOT(wires=[0, 1]),
        qml.RX(PARAMS_5[0], wires=0),
        qml.RY(PARAMS_5[1], wires=0),
    ],
    measurements=[qml.var(qml.PauliX(0) @ qml.PauliY(1))],
)
CIRCUIT_5.trainable_params = [0, 1]

PARAM_6 = np.tensor(0.432, requires_grad=True)
CIRCUIT_6 = QuantumScript(
    ops=[
        qml.Hadamard(wires=0),
        qml.QubitUnitary(
            1 / np.sqrt(2) * np.tensor([[1, 1], [1, -1]], requires_grad=True), wires=0
        ),
        qml.RX(PARAM_6, wires=0),
        qml.QubitUnitary(1 / np.sqrt(2) * anp.array([[1, 1], [1, -1]]), wires=0),
        qml.CNOT(wires=[0, 1]),
    ],
    measurements=[qml.expval(qml.PauliX(1))],
)


@patch.object(AwsDevice, "run")
@pytest.mark.parametrize(
    "pl_circ, expected_braket_circ, wires, expected_inputs, result_types, expected_pl_result",
    [
        (
            CIRCUIT_1,
            Circuit()
            .h(0)
            .cnot(0, 1)
            .rx(0, FreeParameter("p_0"))
            .ry(0, 0.543)
            .adjoint_gradient(observable=Observable.X(), target=1, parameters=["p_0"]),
            2,
            {"p_0": 0.432},
            [
                {
                    "type": {
                        "observable": "x()",
                        "targets": [[0]],
                        "parameters": ["p_0", "p_1"],
                        "type": "adjoint_gradient",
                    },
                    "value": {
                        "gradient": {"p_0": -0.194399, "p_1": 0.9316158},
                        "expectation": 0.0,
                    },
                },
            ],
            [
                (
                    np.tensor([0.0], requires_grad=True),
                    np.tensor([-0.194399, 0.9316158], requires_grad=True),
                )
            ],
        ),
        (
            CIRCUIT_2,
            Circuit()
            .h(0)
            .cnot(0, 1)
            .rx(0, FreeParameter("p_0"))
            .ry(0, FreeParameter("p_1"))
            .adjoint_gradient(
                observable=(2 * Observable.X() @ Observable.Y()),
                target=[0, 1],
                parameters=["p_0", "p_1"],
            ),
            2,
            {"p_0": 0.432, "p_1": 0.543},
            [
                {
                    "type": {
                        "observable": "2.0 * x() @ y()",
                        "targets": [[0, 1]],
                        "parameters": ["p_0", "p_1"],
                        "type": "adjoint_gradient",
                    },
                    "value": {
                        "gradient": {"p_0": -0.01894799, "p_1": 0.9316158},
                        "expectation": 0.0,
                    },
                },
            ],
            [
                (
                    np.tensor([0.0], requires_grad=True),
                    np.tensor([-0.01894799, 0.9316158], requires_grad=True),
                )
            ],
        ),
        (
            CIRCUIT_3,
            Circuit()
            .h(0)
            .cnot(0, 1)
            .rx(0, FreeParameter("p_0"))
            .ry(0, FreeParameter("p_1"))
            .adjoint_gradient(
                observable=(
                    2 * Observable.X() @ Observable.Y() + 0.75 * Observable.Y() @ Observable.Z()
                ),
                target=[[0, 1], [0, 1]],
                parameters=["p_0", "p_1"],
            ),
            2,
            {"p_0": 0.432, "p_1": 0.543},
            [
                {
                    "type": {
                        "observable": "2.0 * x() @ y() + .75 * y() @ z()",
                        "targets": [[0, 1], [0, 1]],
                        "parameters": ["p_0", "p_1"],
                        "type": "adjoint_gradient",
                    },
                    "value": {
                        "gradient": {"p_0": -0.01894799, "p_1": 0.9316158},
                        "expectation": 0.0,
                    },
                },
            ],
            [
                (
                    np.tensor([0.0], requires_grad=True),
                    np.tensor([-0.01894799, 0.9316158], requires_grad=True),
                )
            ],
        ),
    ],
)
def test_execute_with_gradient(
    mock_run,
    pl_circ,
    expected_braket_circ,
    wires,
    expected_inputs,
    result_types,
    expected_pl_result,
):
    task = Mock()
    type(task).id = PropertyMock(return_value="task_arn")
    task.state.return_value = "COMPLETED"
    task.result.return_value = get_test_result_object(rts=result_types)
    mock_run.return_value = task
    dev = _aws_device(wires=wires, foo="bar", shots=0, device_type=AwsDeviceType.SIMULATOR)

    results = dev.execute(pl_circ, compute_gradient=True)

    assert dev.task == task

    mock_run.assert_called_with(
        expected_braket_circ,
        s3_destination_folder=("foo", "bar"),
        shots=0,
        poll_timeout_seconds=AwsQuantumTask.DEFAULT_RESULTS_POLL_TIMEOUT,
        poll_interval_seconds=AwsQuantumTask.DEFAULT_RESULTS_POLL_INTERVAL,
        foo="bar",
        inputs=expected_inputs,
    )
    assert (results[0] == expected_pl_result[0][0]).all()
    assert (results[1] == expected_pl_result[0][1]).all()


@patch.object(AwsDevice, "run")
def test_execute_tracker(mock_run):
    """Asserts tracker stores information during execute when active"""
    mock_run.side_effect = [TASK, SIM_TASK, SIM_TASK, TASK]
    dev = _aws_device(wires=4, foo="bar")

    with QuantumTape() as circuit:
        qml.Hadamard(wires=0)
        qml.probs(wires=(0,))

    callback = Mock()
    with qml.Tracker(dev, callback=callback) as tracker:
        dev.execute(circuit)
        dev.execute(circuit)
        dev.execute(circuit)
    dev.execute(circuit)

    latest = {
        "executions": 1,
        "shots": SHOTS,
        "braket_task_id": "task_arn",
        "braket_simulator_ms": 1234,
        "braket_simulator_billed_ms": 3000,
    }
    history = {
        "executions": [1, 1, 1],
        "shots": [SHOTS, SHOTS, SHOTS],
        "braket_task_id": ["task_arn", "task_arn", "task_arn"],
        "braket_simulator_ms": [1234, 1234],
        "braket_simulator_billed_ms": [3000, 3000],
    }
    totals = {
        "executions": 3,
        "shots": 3 * SHOTS,
        "braket_simulator_ms": 2468,
        "braket_simulator_billed_ms": 6000,
    }
    assert tracker.latest == latest
    assert tracker.history == history
    assert tracker.totals == totals

    callback.assert_called_with(latest=latest, history=history, totals=totals)


<<<<<<< HEAD
def _aws_device_mock_init(self, arn, aws_session):
    self._arn = arn
    self._properties = None
    self._ports = None


@patch.object(AwsDevice, "__init__", _aws_device_mock_init)
=======
def _set_name(self, *args, **kwargs):
    self._name = "name"
    return None


@patch.object(AwsDevice, "__init__", _set_name)
>>>>>>> fc700e6f
@patch.object(AwsDevice, "aws_session", new_callable=mock.PropertyMock)
@patch.object(AwsDevice, "type", new_callable=mock.PropertyMock)
@patch.object(AwsDevice, "properties")
@pytest.mark.parametrize(
    "action_props, shots, expected_use_grouping",
    [
        (
            OpenQASMDeviceActionProperties.parse_raw(
                json.dumps(
                    {
                        "actionType": "braket.ir.openqasm.program",
                        "version": ["1"],
                        "supportedOperations": ["rx", "ry", "h", "cy", "cnot", "unitary"],
                        "supportedResultTypes": [
                            {
                                "name": "StateVector",
                                "observables": None,
                                "minShots": 0,
                                "maxShots": 0,
                            },
                        ],
                    }
                )
            ),
            0,
            True,
        ),
        (
            OpenQASMDeviceActionProperties.parse_raw(
                json.dumps(
                    {
                        "actionType": "braket.ir.openqasm.program",
                        "version": ["1"],
                        "supportedOperations": ["rx", "ry", "h", "cy", "cnot", "unitary"],
                        "supportedResultTypes": [
                            {
                                "name": "StateVector",
                                "observables": None,
                                "minShots": 0,
                                "maxShots": 0,
                            },
                            {
                                "name": "AdjointGradient",
                                "observables": ["x", "y", "z", "h", "i"],
                                "minShots": 0,
                                "maxShots": 0,
                            },
                        ],
                    }
                )
            ),
            10,
            True,
        ),
        (
            OpenQASMDeviceActionProperties.parse_raw(
                json.dumps(
                    {
                        "actionType": "braket.ir.openqasm.program",
                        "version": ["1"],
                        "supportedOperations": ["rx", "ry", "h", "cy", "cnot", "unitary"],
                        "supportedResultTypes": [
                            {
                                "name": "StateVector",
                                "observables": None,
                                "minShots": 0,
                                "maxShots": 0,
                            },
                            {
                                "name": "AdjointGradient",
                                "observables": ["x", "y", "z", "h", "i"],
                                "minShots": 0,
                                "maxShots": 0,
                            },
                        ],
                    }
                )
            ),
            0,
            # Should be disabled only when AdjGrad is present and shots = 0
            False,
        ),
    ],
)
def test_use_grouping(
    properties_mock, type_mock, session_mock, action_props, shots, expected_use_grouping
):
    """Tests that grouping is enabled except when AdjointGradient is present"""
    properties_mock.action = {DeviceActionType.OPENQASM: action_props}
    properties_mock.return_value.action.return_value = {DeviceActionType.OPENQASM: action_props}
    type_mock.return_value = AwsDeviceType.SIMULATOR
    device = BraketAwsQubitDevice(
        wires=1,
        device_arn=DEVICE_ARN,
        aws_session=Mock(),
        shots=shots,
    )
    assert device.use_grouping == expected_use_grouping


def test_pl_to_braket_circuit():
    """Tests that a PennyLane circuit is correctly converted into a Braket circuit"""
    dev = _aws_device(wires=2, foo="bar")

    with QuantumTape() as tape:
        qml.RX(0.2, wires=0)
        qml.RX(0.3, wires=1)
        qml.CNOT(wires=[0, 1])
        qml.expval(qml.PauliZ(0))

    braket_circuit_true = (
        Circuit()
        .rx(0, 0.2)
        .rx(1, 0.3)
        .cnot(0, 1)
        .add_result_type(result_types.Expectation(observable=Observable.Z(), target=0))
    )

    braket_circuit = dev._pl_to_braket_circuit(tape)

    assert braket_circuit_true == braket_circuit


def test_pl_to_braket_circuit_compute_gradient():
    """Tests that a PennyLane circuit is correctly converted into a Braket circuit
    with a gradient and unique parameters when compute_gradient is True"""
    dev = _aws_device(wires=2, foo="bar")

    with QuantumTape() as tape:
        qml.RX(0.2, wires=0)
        qml.RX(0.3, wires=1)
        qml.CNOT(wires=[0, 1])
        qml.expval(qml.PauliZ(0))

    expected_braket_circuit = (
        Circuit()
        .rx(0, FreeParameter("p_0"))
        .rx(1, FreeParameter("p_1"))
        .cnot(0, 1)
        .add_result_type(
            result_types.AdjointGradient(
                observable=Observable.Z(), target=0, parameters=["p_0", "p_1"]
            )
        )
    )

    actual_braket_circuit = dev._pl_to_braket_circuit(
        tape,
        compute_gradient=True,
        trainable_indices=frozenset(dev._get_trainable_parameters(tape).keys()),
    )

    assert expected_braket_circuit == actual_braket_circuit


def test_pl_to_braket_circuit_compute_gradient_hamiltonian_tensor_product_terms():
    """Tests that a PennyLane circuit is correctly converted into a Braket circuit"""
    """when the Hamiltonian has multiple tensor product ops and we compute the gradient"""
    dev = _aws_device(wires=2, foo="bar")

    with QuantumTape() as tape:
        qml.RX(0.2, wires=0)
        qml.RX(0.3, wires=1)
        qml.CNOT(wires=[0, 1])
        qml.expval(
            qml.Hamiltonian(
                (2, 3),
                (
                    qml.PauliX(wires=0) @ qml.PauliX(wires=1),
                    qml.PauliY(wires=0) @ qml.PauliY(wires=1),
                ),
            )
        )

    braket_obs = 2 * Observable.X() @ Observable.X() + 3 * Observable.Y() @ Observable.Y()
    braket_circuit_true = (
        Circuit()
        .rx(0, FreeParameter("p_0"))
        .rx(1, FreeParameter("p_1"))
        .cnot(0, 1)
        .add_result_type(
            result_types.AdjointGradient(
                observable=braket_obs, target=[[0, 1], [0, 1]], parameters=["p_0", "p_1"]
            )
        )
    )

    braket_circuit = dev._pl_to_braket_circuit(
        tape,
        compute_gradient=True,
        trainable_indices=frozenset(dev._get_trainable_parameters(tape).keys()),
    )

    assert braket_circuit_true == braket_circuit


def test_pl_to_braket_circuit_gradient_fails_with_multiple_observables():
    """Tests that a PennyLane circuit is correctly converted into a Braket circuit
    with a gradient and unique parameters when compute_gradient is True"""
    dev = _aws_device(wires=2, foo="bar")

    with QuantumTape() as tape:
        qml.RX(0.2, wires=0)
        qml.RX(0.3, wires=1)
        qml.CNOT(wires=[0, 1])
        qml.expval(qml.PauliZ(0))
        qml.expval(qml.PauliZ(0))
    with pytest.raises(
        ValueError,
        match="Braket can only compute gradients for circuits with a single expectation"
        " observable, not ",
    ):
        dev._pl_to_braket_circuit(tape, compute_gradient=True)


def test_pl_to_braket_circuit_gradient_fails_with_invalid_observable():
    """Tests that a PennyLane circuit is correctly converted into a Braket circuit
    with a gradient and unique parameters when compute_gradient is True"""
    dev = _aws_device(wires=2, foo="bar")

    with QuantumTape() as tape:
        qml.RX(0.2, wires=0)
        qml.RX(0.3, wires=1)
        qml.CNOT(wires=[0, 1])
        qml.var(qml.PauliZ(0))
    with pytest.raises(
        ValueError,
        match="Braket can only compute gradients for circuits with a single expectation"
        " observable, not a",
    ):
        dev._pl_to_braket_circuit(tape, compute_gradient=True)


def test_pl_to_braket_circuit_hamiltonian():
    """Tests that a PennyLane circuit is correctly converted into a Braket circuit"""
    dev = _aws_device(wires=2, foo="bar")

    with QuantumTape() as tape:
        qml.RX(0.2, wires=0)
        qml.RX(0.3, wires=1)
        qml.CNOT(wires=[0, 1])
        qml.expval(qml.Hamiltonian((2, 3), (qml.PauliX(wires=0), qml.PauliY(wires=1))))

    braket_circuit_true = (
        Circuit()
        .rx(0, 0.2)
        .rx(1, 0.3)
        .cnot(0, 1)
        .expectation(Observable.X(), [0])
        .expectation(Observable.Y(), [1])
    )

    braket_circuit = dev._pl_to_braket_circuit(tape)

    assert braket_circuit_true == braket_circuit


def test_pl_to_braket_circuit_hamiltonian_tensor_product_terms():
    """Tests that a PennyLane circuit is correctly converted into a Braket circuit"""
    """when the Hamiltonian has multiple tensor product ops"""
    dev = _aws_device(wires=2, foo="bar")

    with QuantumTape() as tape:
        qml.RX(0.2, wires=0)
        qml.RX(0.3, wires=1)
        qml.CNOT(wires=[0, 1])
        qml.expval(
            qml.Hamiltonian(
                (2, 3),
                (
                    qml.PauliX(wires=0) @ qml.PauliX(wires=1),
                    qml.PauliY(wires=0) @ qml.PauliY(wires=1),
                ),
            )
        )

    braket_circuit_true = (
        Circuit()
        .rx(0, 0.2)
        .rx(1, 0.3)
        .cnot(0, 1)
        .expectation(Observable.X() @ Observable.X(), [0, 1])
        .expectation(Observable.Y() @ Observable.Y(), [0, 1])
    )

    braket_circuit = dev._pl_to_braket_circuit(tape)

    assert braket_circuit_true == braket_circuit


def test_parametrized_evolution_in_oqc_lucy_supported_ops():
    dev = _aws_device(wires=2, device_arn="arn:aws:braket:eu-west-2::device/qpu/oqc/Lucy")
    assert "ParametrizedEvolution" in dev.operations


def test_bad_statistics():
    """Test if a QuantumFunctionError is raised for an invalid return type"""
    dev = _aws_device(wires=1, foo="bar")
    observable = qml.Identity(wires=0, do_queue=False)
    observable.return_type = None

    with pytest.raises(QuantumFunctionError, match="Unsupported return type specified"):
        dev.statistics(None, [observable])


def test_batch_execute_non_parallel(monkeypatch):
    """Test if the batch_execute() method simply calls the inherited method if parallel=False"""
    dev = _aws_device(wires=2, foo="bar", parallel=False)
    assert dev.parallel is False

    with monkeypatch.context() as m:
        m.setattr(QubitDevice, "batch_execute", lambda self, circuits: 1967)
        res = dev.batch_execute([])
        assert res == 1967


@patch.object(AwsDevice, "run")
def test_batch_execute_non_parallel_tracker(mock_run):
    """Tests tracking for a non-parallel batch"""
    mock_run.return_value = TASK
    dev = _aws_device(wires=2, foo="bar", parallel=False)

    with QuantumTape() as circuit:
        qml.Hadamard(wires=0)
        qml.probs(wires=(0,))

    callback = Mock()
    with qml.Tracker(dev, callback=callback) as tracker:
        dev.batch_execute([circuit, circuit])
    dev.batch_execute([circuit])

    latest = {"batches": 1, "batch_len": 2}
    history = {
        "executions": [1, 1],
        "shots": [SHOTS, SHOTS],
        "batches": [1],
        "batch_len": [2],
        "braket_task_id": ["task_arn", "task_arn"],
    }
    totals = {"executions": 2, "shots": 2 * SHOTS, "batches": 1, "batch_len": 2}
    assert tracker.latest == latest
    assert tracker.history == history
    assert tracker.totals == totals

    callback.assert_called_with(latest=latest, history=history, totals=totals)


@patch.object(AwsDevice, "run_batch")
def test_batch_execute_parallel(mock_run_batch):
    """Test batch_execute(parallel=True) correctly calls batch execution methods in Braket SDK"""
    mock_run_batch.return_value = TASK_BATCH
    dev = _aws_device(wires=4, foo="bar", parallel=True)
    assert dev.parallel is True

    with QuantumTape() as circuit:
        qml.Hadamard(wires=0)
        qml.CNOT(wires=[0, 1])
        qml.probs(wires=[0])
        qml.expval(qml.PauliX(1))
        qml.var(qml.PauliY(2))
        qml.sample(qml.PauliZ(3))

    circuits = [circuit, circuit]
    batch_results = dev.batch_execute(circuits)
    for results in batch_results:
        assert np.allclose(
            results[0], RESULT.get_value_by_result_type(result_types.Probability(target=[0]))
        )
        assert np.allclose(
            results[1],
            RESULT.get_value_by_result_type(
                result_types.Expectation(observable=Observable.X(), target=1)
            ),
        )
        assert np.allclose(
            results[2],
            RESULT.get_value_by_result_type(
                result_types.Variance(observable=Observable.Y(), target=2)
            ),
        )
        assert np.allclose(
            results[3],
            RESULT.get_value_by_result_type(
                result_types.Sample(observable=Observable.Z(), target=3)
            ),
        )

    mock_run_batch.assert_called_with(
        [CIRCUIT, CIRCUIT],
        s3_destination_folder=("foo", "bar"),
        shots=SHOTS,
        max_parallel=None,
        max_connections=AwsQuantumTaskBatch.MAX_CONNECTIONS_DEFAULT,
        poll_timeout_seconds=AwsQuantumTask.DEFAULT_RESULTS_POLL_TIMEOUT,
        poll_interval_seconds=AwsQuantumTask.DEFAULT_RESULTS_POLL_INTERVAL,
        foo="bar",
    )


@patch.object(AwsDevice, "run_batch")
def test_batch_execute_parallel_tracker(mock_run_batch):
    """Asserts tracker updates during parallel execution"""

    mock_run_batch.return_value = TASK_BATCH
    type(TASK_BATCH).unsuccessful = PropertyMock(return_value={})
    dev = _aws_device(wires=1, foo="bar", parallel=True)

    with QuantumTape() as circuit:
        qml.Hadamard(wires=0)
        qml.probs(wires=(0,))

    circuits = [circuit, circuit]

    callback = Mock()
    with qml.Tracker(dev, callback=callback) as tracker:
        dev.batch_execute(circuits)
    dev.batch_execute(circuits)

    latest = {"batches": 1, "executions": 2, "shots": 2 * SHOTS}
    history = {
        "batches": [1],
        "executions": [2],
        "shots": [2 * SHOTS],
        "braket_task_id": ["task_arn", "task_arn"],
    }
    totals = {"batches": 1, "executions": 2, "shots": 2 * SHOTS}
    assert tracker.latest == latest
    assert tracker.history == history
    assert tracker.totals == totals

    callback.assert_called_with(latest=latest, history=history, totals=totals)


@patch.object(AwsDevice, "run_batch")
def test_batch_execute_partial_fail_parallel_tracker(mock_run_batch):
    """Asserts tracker updates during a partial failure of parallel execution"""

    FAIL_TASK = Mock()
    FAIL_TASK.result.return_value = None
    type(FAIL_TASK).id = PropertyMock(return_value="failed_task_arn")
    FAIL_TASK.state.return_value = "FAILED"
    FAIL_BATCH = Mock()
    FAIL_BATCH.results.side_effect = RuntimeError("tasks failed to complete")
    type(FAIL_BATCH).tasks = PropertyMock(return_value=[SIM_TASK, FAIL_TASK])
    type(FAIL_BATCH).unsuccessful = PropertyMock(return_value={"failed_task_arn"})

    mock_run_batch.return_value = FAIL_BATCH
    dev = _aws_device(wires=1, foo="bar", parallel=True)

    with QuantumTape() as circuit:
        qml.Hadamard(wires=0)
        qml.probs(wires=(0,))

    circuits = [circuit, circuit]

    callback = Mock()
    try:
        with qml.Tracker(dev, callback=callback) as tracker:
            dev.batch_execute(circuits)
        dev.batch_execute(circuits)
    except RuntimeError:
        pass

    latest = {"batches": 1, "executions": 1, "shots": 1 * SHOTS}
    history = {
        "batches": [1],
        "executions": [1],
        "shots": [1 * SHOTS],
        "braket_task_id": ["task_arn"],
        "braket_failed_task_id": ["failed_task_arn"],
        "braket_simulator_ms": [1234],
        "braket_simulator_billed_ms": [3000],
    }
    totals = {
        "batches": 1,
        "executions": 1,
        "shots": 1 * SHOTS,
        "braket_simulator_ms": 1234,
        "braket_simulator_billed_ms": 3000,
    }
    assert tracker.latest == latest
    assert tracker.history == history
    assert tracker.totals == totals

    callback.assert_called_with(latest=latest, history=history, totals=totals)


@pytest.mark.parametrize("old_return_type", [True, False])
@patch.object(AwsDevice, "run")
def test_execute_all_samples(mock_run, old_return_type):
    result = GateModelQuantumTaskResult.from_string(
        json.dumps(
            {
                "braketSchemaHeader": {
                    "name": "braket.task_result.gate_model_task_result",
                    "version": "1",
                },
                "measurements": [[0, 0, 1], [1, 0, 1], [1, 1, 0], [0, 0, 0]],
                "resultTypes": [
                    {
                        "type": {"observable": ["h", "i"], "targets": [0, 1], "type": "sample"},
                        "value": [1, -1, 1, 1],
                    },
                    {
                        "type": {
                            "observable": [[[[0.0, 0.0], [1.0, 0.0]], [[1.0, 0.0], [0.0, 0.0]]]],
                            "targets": [2],
                            "type": "sample",
                        },
                        "value": [1, -1, 1, 1],
                    },
                ],
                "measuredQubits": [0, 1, 3],
                "taskMetadata": {
                    "braketSchemaHeader": {
                        "name": "braket.task_result.task_metadata",
                        "version": "1",
                    },
                    "id": "task_arn",
                    "shots": 0,
                    "deviceId": "default",
                },
                "additionalMetadata": {
                    "action": {
                        "braketSchemaHeader": {
                            "name": "braket.ir.openqasm.program",
                            "version": "1",
                        },
                        "source": "qubit[2] q; cnot q[0], q[1]; measure q;",
                    },
                },
            }
        )
    )
    task = Mock()
    task.result.return_value = result
    mock_run.return_value = task
    dev = _aws_device(wires=3)

    with QuantumTape() as circuit:
        qml.Hadamard(wires=0)
        qml.CNOT(wires=[0, 1])
        qml.sample(qml.Hadamard(0) @ qml.Identity(1))
        qml.sample(qml.Hermitian(np.array([[0, 1], [1, 0]]), wires=[2]))

    if old_return_type:
        qml.disable_return()
    results = dev.execute(circuit)
    qml.enable_return()

    assert len(results) == 2
    assert results[0].shape == (4,)
    assert results[1].shape == (4,)


@pytest.mark.parametrize("old_return_type", [True, False])
@patch.object(AwsDevice, "run")
def test_execute_some_samples(mock_run, old_return_type):
    """Tests that a combination with sample returns correctly and does not put single-number
    results in superflous arrays"""
    result = GateModelQuantumTaskResult.from_string(
        json.dumps(
            {
                "braketSchemaHeader": {
                    "name": "braket.task_result.gate_model_task_result",
                    "version": "1",
                },
                "measurements": [[0, 0, 1], [1, 0, 1], [1, 1, 0], [0, 0, 0]],
                "resultTypes": [
                    {
                        "type": {"observable": ["h", "i"], "targets": [0, 1], "type": "sample"},
                        "value": [1, -1, 1, 1],
                    },
                    {
                        "type": {"observable": ["z"], "targets": [2], "type": "expectation"},
                        "value": 0.0,
                    },
                ],
                "measuredQubits": [0, 1, 3],
                "taskMetadata": {
                    "braketSchemaHeader": {
                        "name": "braket.task_result.task_metadata",
                        "version": "1",
                    },
                    "id": "task_arn",
                    "shots": 0,
                    "deviceId": "default",
                },
                "additionalMetadata": {
                    "action": {
                        "braketSchemaHeader": {
                            "name": "braket.ir.openqasm.program",
                            "version": "1",
                        },
                        "source": "qubit[2] q; cnot q[0], q[1]; measure q;",
                    },
                },
            }
        )
    )
    if old_return_type:
        qml.disable_return()
    task = Mock()
    task.result.return_value = result
    mock_run.return_value = task
    dev = _aws_device(wires=3)

    with QuantumTape() as circuit:
        qml.Hadamard(wires=0)
        qml.CNOT(wires=[0, 1])
        qml.sample(qml.Hadamard(0) @ qml.Identity(1))
        qml.expval(qml.PauliZ(2))

    results = dev.execute(circuit)
    qml.enable_return()

    assert len(results) == 2
    assert results[0].shape == (4,)
    assert isinstance(results[0], np.ndarray)
    assert results[1] == 0.0


@patch.object(AwsDevice, "type", new_callable=mock.PropertyMock)
@patch.object(AwsDevice, "name", new_callable=mock.PropertyMock)
def test_non_circuit_device(name_mock, type_mock):
    """Tests that BraketDevice cannot be instantiated with a non-circuit AwsDevice"""
    device_name = "name"
    name_mock.return_value = device_name
    type_mock.return_value = AwsDeviceType.SIMULATOR
    does_not_support_circuits = f"Device {device_name} does not support quantum circuits"
    with pytest.raises(ValueError, match=does_not_support_circuits):
        _bad_aws_device(wires=2)


def test_simulator_default_shots():
    """Tests that simulator devices are analytic if ``shots`` is not supplied"""
    dev = _aws_device(wires=2, device_type=AwsDeviceType.SIMULATOR, shots=Shots.DEFAULT)
    assert dev.shots is None
    assert dev.analytic


def test_simulator_0_shots():
    """Tests that simulator devices are analytic if ``shots`` is zero"""
    dev = _aws_device(wires=2, device_type=AwsDeviceType.SIMULATOR, shots=0)
    assert dev.shots is None
    assert dev.analytic


def test_simulator_none_shots():
    """Tests that simulator devices are analytic if ``shots`` is None"""
    dev = _aws_device(wires=2, device_type=AwsDeviceType.SIMULATOR, shots=None)
    assert dev.shots is None
    assert dev.analytic


@pytest.mark.parametrize("backend", ["default", "braket_sv", "braket_dm"])
def test_local_default_shots(backend):
    """Tests that simulator devices are analytic if ``shots`` is not supplied"""
    dev = BraketLocalQubitDevice(wires=2, backend=backend)
    assert dev.shots is None
    assert dev.analytic


@pytest.mark.parametrize("backend", ["default", "braket_sv", "braket_dm"])
def test_local_zero_shots(backend):
    """Test that the local simulator device is analytic if ``shots=0``"""
    dev = BraketLocalQubitDevice(wires=2, backend=backend, shots=0)
    assert dev.shots is None
    assert dev.analytic


@pytest.mark.parametrize("backend", ["default", "braket_sv", "braket_dm"])
def test_local_none_shots(backend):
    """Tests that the simulator devices are analytic if ``shots`` is specified to be `None`."""
    dev = BraketLocalQubitDevice(wires=2, backend=backend, shots=None)
    assert dev.shots is None
    assert dev.analytic


@patch.object(LocalSimulator, "run")
@pytest.mark.parametrize("shots", [0, 1000])
@pytest.mark.parametrize("backend", ["default", "braket_sv", "braket_dm"])
def test_local_qubit_execute(mock_run, shots, backend):
    """Tests that the local qubit device is run with the correct arguments"""
    mock_run.return_value = TASK
    dev = BraketLocalQubitDevice(wires=4, backend=backend, shots=shots, foo="bar")

    with QuantumTape() as circuit:
        qml.Hadamard(wires=0)
        qml.CNOT(wires=[0, 1])
        qml.probs(wires=[0])
        qml.expval(qml.PauliX(1))
        qml.var(qml.PauliY(2))
        qml.sample(qml.PauliZ(3))

    dev.execute(circuit)
    mock_run.assert_called_with(CIRCUIT, shots=shots, foo="bar", inputs={})


def test_qpu_default_shots():
    """Tests that QPU devices have the right default value for ``shots``"""
    dev = _aws_device(wires=2, shots=Shots.DEFAULT)
    assert dev.shots == AwsDevice.DEFAULT_SHOTS_QPU
    assert not dev.analytic


@pytest.mark.xfail(raises=ValueError)
def test_qpu_0_shots():
    """Tests that QPUs can not be instantiated with 0 shots"""
    _aws_device(wires=2, shots=0)


@pytest.mark.xfail(raises=ValueError)
def test_invalid_device_type():
    """Tests that BraketDevice cannot be instantiated with an unknown device type"""
    _aws_device(wires=2, device_type="foo", shots=None)


def test_wires():
    """Test if the apply method supports custom wire labels"""

    wires = ["A", 0, "B", -1]
    dev = _aws_device(wires=wires, device_type=AwsDeviceType.SIMULATOR, shots=None)

    ops = [qml.RX(0.1, wires="A"), qml.CNOT(wires=[0, "B"]), qml.RY(0.3, wires=-1)]
    target_wires = [[0], [1, 2], [3]]
    circ = dev.apply(ops)

    for op, targets in zip(circ.instructions, target_wires):
        wires = op.target
        for w, t in zip(wires, targets):
            assert w == t


def test_supported_ops_set(monkeypatch):
    """Test that the supported operations are set correctly when the device is
    created."""

    test_ops = ["TestOperation"]
    with monkeypatch.context() as m:
        m.setattr(
            braket.pennylane_plugin.braket_device,
            "supported_operations",
            lambda x, verbatim=False: test_ops,
        )
        dev = _aws_device(wires=2)
        assert dev.operations == test_ops


def test_projection():
    """Test that the Projector observable is correctly supported."""
    wires = 2
    dev = BraketLocalQubitDevice(wires=wires)

    thetas = [1.5, 1.6]
    p_01 = np.cos(thetas[0] / 2) ** 2 * np.sin(thetas[1] / 2) ** 2
    p_10 = np.sin(thetas[0] / 2) ** 2 * np.cos(thetas[1] / 2) ** 2

    def f(thetas, **kwargs):
        [qml.RY(thetas[i], wires=i) for i in range(wires)]

    projector_01_bs = qml.Projector([0, 1], wires=range(wires))
    projector_01_sv = qml.Projector([0, 1, 0, 0], wires=range(wires))
    projector_10_bs = qml.Projector([1, 0], wires=range(wires))
    projector_10_sv = qml.Projector([0, 0, 1, 0], wires=range(wires))

    projectors = [projector_01_bs, projector_01_sv, projector_10_bs, projector_10_sv]
    expected = [p_01, p_01, p_10, p_10]

    @qml.qnode(dev)
    def qnode(thetas, measure_type, observable):
        f(thetas)
        return measure_type(observable)

    for proj, exp in zip(projectors, expected):
        expval = qnode(thetas, qml.expval, proj)
        assert np.allclose(expval, exp)

        var = qnode(thetas, qml.var, proj)
        assert np.allclose(var, exp - exp**2)

        samples = qnode(thetas, qml.sample, proj, shots=100).tolist()
        assert set(samples) == {0, 1}


@pytest.mark.xfail(raises=AttributeError)
def test_none_device():
    """Tests that an error is thrown when device is not given"""
    dev = DummyLocalQubitDevice(wires=2, device=None, shots=1000)

    with QuantumTape() as circuit:
        qml.Hadamard(wires=0)
        qml.CNOT(wires=[0, 1])
        qml.probs(wires=[0, 1])
    dev.execute(circuit)


@pytest.mark.xfail(raises=NotImplementedError)
def test_run_task_unimplemented():
    """Tests that an error is thrown when _run_task is not implemented"""
    dummy = DummyCircuitSimulator()
    dev = DummyLocalQubitDevice(wires=2, device=dummy, shots=1000)

    with QuantumTape() as circuit:
        qml.Hadamard(wires=0)
        qml.CNOT(wires=[0, 1])
        qml.probs(wires=[0, 1])
    dev.execute(circuit)


@patch("braket.pennylane_plugin.braket_device.AwsDevice")
def test_add_braket_user_agent_invoked(aws_device_mock):
    aws_device_mock_instance = aws_device_mock.return_value
    aws_device_mock_instance.properties.action = {DeviceActionType.OPENQASM: ACTION_PROPERTIES}
    aws_device_mock_instance.type = AwsDeviceType.SIMULATOR
    BraketAwsQubitDevice(wires=2, device_arn="foo", shots=10)
    expected_user_agent = f"BraketPennylanePlugin/{__version__}"
    aws_device_mock_instance.aws_session.add_braket_user_agent.assert_called_with(
        expected_user_agent
    )


@patch.object(AwsDevice, "run")
@pytest.mark.parametrize("old_return_type", [True, False])
@pytest.mark.parametrize(
    "pl_circ, expected_braket_circ, wires, expected_inputs, result_types, expected_pl_result",
    [
        (
            CIRCUIT_1,
            Circuit()
            .h(0)
            .cnot(0, 1)
            .rx(0, FreeParameter("p_0"))
            .ry(0, 0.543)
            .adjoint_gradient(observable=Observable.X(), target=1, parameters=["p_0"]),
            2,
            {"p_0": 0.432},
            [
                {
                    "type": {
                        "observable": "x()",
                        "targets": [[0]],
                        "parameters": ["p_0", "p_1"],
                        "type": "adjoint_gradient",
                    },
                    "value": {
                        "gradient": {"p_0": -0.194399, "p_1": 0.9316158},
                        "expectation": 0.0,
                    },
                },
            ],
            [np.tensor([0]), np.tensor([-0.194399, 0.9316158])],
        ),
        (
            CIRCUIT_4,
            Circuit()
            .h(0)
            .cnot(0, 1)
            .rx(0, 0.432)
            .ry(0, 0.543)
            .expectation(observable=Observable.X(), target=1),
            2,
            {},
            [
                {
                    "type": {"observable": ["x"], "targets": [1], "type": "expectation"},
                    "value": 0.0,
                }
            ],
            [np.tensor([0]), np.tensor([])],
        ),
        (
            CIRCUIT_6,
            Circuit()
            .h(0)
            .unitary([0], 1 / np.sqrt(2) * np.array([[1, 1], [1, -1]]))
            .rx(0, FreeParameter("p_1"))
            .unitary([0], 1 / np.sqrt(2) * anp.array([[1, 1], [1, -1]]))
            .cnot(0, 1)
            .adjoint_gradient(observable=Observable.X(), target=1, parameters=["p_0"]),
            2,
            {"p_1": 0.432},
            [
                {
                    "type": {
                        "observable": "x()",
                        "targets": [[0]],
                        "parameters": ["p_0", "p_1"],
                        "type": "adjoint_gradient",
                    },
                    "value": {
                        "gradient": {"p_0": -0.194399, "p_1": 0.9316158},
                        "expectation": 0.0,
                    },
                },
            ],
            [np.tensor([0]), np.tensor([-0.194399, 0.9316158])],
        ),
    ],
)
def test_execute_and_gradients(
    mock_run,
    pl_circ,
    expected_braket_circ,
    wires,
    expected_inputs,
    result_types,
    expected_pl_result,
    old_return_type,
):
    if old_return_type:
        qml.disable_return()
    task = Mock()
    type(task).id = PropertyMock(return_value="task_arn")
    task.state.return_value = "COMPLETED"
    task.result.return_value = get_test_result_object(rts=result_types)
    mock_run.return_value = task
    dev = _aws_device(
        wires=wires,
        foo="bar",
        shots=0,
        device_type=AwsDeviceType.SIMULATOR,
        device_arn="arn:aws:braket:::device/quantum-simulator/amazon/sv1",
    )

    results, jacs = dev.execute_and_gradients([pl_circ])
    qml.enable_return()

    assert dev.task == task
    mock_run.assert_called_with(
        expected_braket_circ,
        s3_destination_folder=("foo", "bar"),
        shots=0,
        poll_timeout_seconds=AwsQuantumTask.DEFAULT_RESULTS_POLL_TIMEOUT,
        poll_interval_seconds=AwsQuantumTask.DEFAULT_RESULTS_POLL_INTERVAL,
        foo="bar",
        inputs=expected_inputs,
    )

    # assert results & jacs are right
    assert (results == expected_pl_result[0]).all()
    assert (jacs == expected_pl_result[1]).all()


@patch("braket.pennylane_plugin.braket_device.param_shift")
@patch.object(AwsDevice, "run")
@pytest.mark.parametrize(
    "pl_circ, expected_braket_circ, wires, expected_inputs, result_types, expected_pl_result",
    [
        (
            CIRCUIT_5,
            Circuit()
            .h(0)
            .cnot(0, 1)
            .rx(0, 0.432)
            .ry(0, 0.543)
            .variance(observable=Observable.X() @ Observable.Y(), target=[0, 1]),
            2,
            {"p_1": 0.543},
            [
                {
                    "type": {"observable": ["x", "y"], "targets": [0, 1], "type": "variance"},
                    "value": 0.0,
                }
            ],
            [np.tensor([0]), np.tensor([0])],
        ),
    ],
)
def test_execute_and_gradients_non_adjoint(
    mock_run,
    mock_param_shift,
    pl_circ,
    expected_braket_circ,
    wires,
    expected_inputs,
    result_types,
    expected_pl_result,
):
    task = Mock()
    type(task).id = PropertyMock(return_value="task_arn")
    task.state.return_value = "COMPLETED"
    task.result.return_value = get_test_result_object(rts=result_types)
    mock_run.return_value = task

    grad = [1, 2]
    mock_param_shift.return_value = [pl_circ, pl_circ], lambda x: grad

    dev = _aws_device(
        wires=wires,
        foo="bar",
        shots=0,
        device_type=AwsDeviceType.SIMULATOR,
        device_arn="arn:aws:braket:::device/quantum-simulator/amazon/sv1",
    )

    results, jacs = dev.execute_and_gradients([pl_circ])
    assert dev.task == task
    mock_run.assert_called_with(
        expected_braket_circ,
        s3_destination_folder=("foo", "bar"),
        shots=0,
        poll_timeout_seconds=AwsQuantumTask.DEFAULT_RESULTS_POLL_TIMEOUT,
        poll_interval_seconds=AwsQuantumTask.DEFAULT_RESULTS_POLL_INTERVAL,
        foo="bar",
        inputs={},
    )

    # assert results & jacs are right
    assert (results == expected_pl_result[0]).all()
    assert np.allclose(jacs[0][0], grad[0])
    assert np.allclose(jacs[0][1], grad[1])
    assert len(jacs[0]) == len(grad)


def test_capabilities_class_and_instance_method():
    class_caps = BraketAwsQubitDevice.capabilities()
    instance_caps = _aws_device(wires=2).capabilities()
    expected_caps = {
        "model": "qubit",
        "supports_broadcasting": False,
        "supports_finite_shots": True,
        "supports_tensor_observables": True,
        "returns_probs": True,
    }
    assert class_caps == expected_caps
    # the instance should not have provides_jacobian, even though AdjointGradient is in the
    # supported result types, because shots != 0
    assert instance_caps == expected_caps


def test_capabilities_adjoint_shots_0():
    instance_caps = _aws_device(
        wires=2, device_type=AwsDeviceType.SIMULATOR, shots=0
    ).capabilities()
    expected_caps = {
        "model": "qubit",
        "supports_broadcasting": False,
        "supports_finite_shots": True,
        "supports_tensor_observables": True,
        "returns_probs": True,
        # the instance should have provides_jacobian because AdjointGradient is in the
        # supported result types and shots == 0
        "provides_jacobian": True,
    }
    assert instance_caps == expected_caps


class DummyLocalQubitDevice(BraketQubitDevice):
    short_name = "dummy"


class DummyCircuitSimulator(BraketSimulator):
    def run(
        self, program: ir.openqasm.Program, qubits: int, shots: Optional[int], *args, **kwargs
    ) -> Dict[str, Any]:
        self._shots = shots
        self._qubits = qubits
        return GATE_MODEL_RESULT

    @property
    def properties(self) -> GateModelSimulatorDeviceCapabilities:
        name = "braket.device_schema.simulators.gate_model_simulator_paradigm_properties"
        input_json = {
            "braketSchemaHeader": {
                "name": "braket.device_schema.simulators.gate_model_simulator_device_capabilities",
                "version": "1",
            },
            "service": {
                "braketSchemaHeader": {
                    "name": "braket.device_schema.device_service_properties",
                    "version": "1",
                },
                "executionWindows": [
                    {
                        "executionDay": "Everyday",
                        "windowStartHour": "09:00",
                        "windowEndHour": "11:00",
                    }
                ],
                "shotsRange": [1, 10],
                "deviceCost": {"price": 0.25, "unit": "minute"},
                "deviceDocumentation": {
                    "imageUrl": "image_url",
                    "summary": "Summary on the device",
                    "externalDocumentationUrl": "external doc link",
                },
                "deviceLocation": "us-east-1",
                "updatedAt": "2020-06-16T19:28:02.869136",
            },
            "action": {
                "braket.ir.openqasm.program": {
                    "actionType": "braket.ir.openqasm.program",
                    "version": ["1"],
                    "supportedOperations": ["x", "y", "h", "cnot"],
                    "supportedResultTypes": [
                        {
                            "name": "resultType1",
                            "observables": ["observable1"],
                            "minShots": 2,
                            "maxShots": 4,
                        }
                    ],
                }
            },
            "paradigm": {
                "braketSchemaHeader": {
                    "name": name,
                    "version": "1",
                },
                "qubitCount": 31,
            },
            "deviceParameters": {},
        }
        return GateModelSimulatorDeviceCapabilities.parse_obj(input_json)


<<<<<<< HEAD
@patch.object(AwsDevice, "__init__", _aws_device_mock_init)
=======
@patch.object(AwsDevice, "__init__", _set_name)
>>>>>>> fc700e6f
@patch.object(AwsDevice, "aws_session", new_callable=mock.PropertyMock)
@patch.object(AwsDevice, "type", new_callable=mock.PropertyMock)
@patch.object(AwsDevice, "properties")
def _aws_device(
    properties_mock,
    type_mock,
    session_mock,
    wires,
    device_type=AwsDeviceType.QPU,
    shots=SHOTS,
    device_arn="baz",
    action_properties=ACTION_PROPERTIES,
    native_gate_set=None,
    **kwargs,
):
    properties_mock.action = {DeviceActionType.OPENQASM: action_properties}
    properties_mock.return_value.action.return_value = {
        DeviceActionType.OPENQASM: action_properties
    }
    properties_mock.paradigm.nativeGateSet = native_gate_set
    if native_gate_set is None:
        type(properties_mock).paradigm = PropertyMock(side_effect=AttributeError("paradigm"))
    type_mock.return_value = device_type
    aws_session_mock = Mock()
    aws_session_mock.get_device.return_value = {"deviceName": f"{device_arn}-name"}
    dev = BraketAwsQubitDevice(
        wires=wires,
        s3_destination_folder=("foo", "bar"),
        device_arn=device_arn,
        aws_session=aws_session_mock,
        shots=shots,
        **kwargs,
    )
    return dev


<<<<<<< HEAD
@patch.object(AwsDevice, "__init__", _aws_device_mock_init)
=======
@patch.object(AwsDevice, "__init__", _set_name)
>>>>>>> fc700e6f
@patch.object(AwsDevice, "aws_session", new_callable=mock.PropertyMock)
@patch.object(AwsDevice, "properties")
def _bad_aws_device(properties_mock, session_mock, wires, **kwargs):
    properties_mock.action = {DeviceActionType.ANNEALING: ACTION_PROPERTIES}
    properties_mock.type = AwsDeviceType.QPU
    return BraketAwsQubitDevice(
        wires=wires,
        s3_destination_folder=("foo", "bar"),
        device_arn=DEVICE_ARN,
        aws_session=Mock(),
        shots=SHOTS,
        **kwargs,
    )


def get_test_result_object(rts=[], source="qubit[2] q; cnot q[0], q[1]; measure q;"):
    json_str = json.dumps(
        {
            "braketSchemaHeader": {
                "name": "braket.task_result.gate_model_task_result",
                "version": "1",
            },
            "measurements": [[0, 0, 0, 0], [1, 1, 1, 1], [1, 1, 0, 0], [0, 0, 1, 1]],
            "resultTypes": rts,
            "measuredQubits": [0, 1, 2, 3],
            "taskMetadata": {
                "braketSchemaHeader": {
                    "name": "braket.task_result.task_metadata",
                    "version": "1",
                },
                "id": "task_arn",
                "shots": 0,
                "deviceId": "default",
            },
            "additionalMetadata": {
                "action": {
                    "braketSchemaHeader": {
                        "name": "braket.ir.openqasm.program",
                        "version": "1",
                    },
                    "source": source,
                },
            },
        }
    )
    return GateModelQuantumTaskResult.from_string(json_str)


@pytest.fixture
def noise_model():
    return (
        NoiseModel()
        .add_noise(Noise.BitFlip(0.05), GateCriteria(Gate.H))
        .add_noise(Noise.TwoQubitDepolarizing(0.10), GateCriteria(Gate.CNot))
    )


@pytest.mark.parametrize("backend", ["braket_dm"])
def test_valid_local_device_for_noise_model(backend, noise_model):
    dev = BraketLocalQubitDevice(wires=2, backend=backend, noise_model=noise_model)
    assert dev._noise_model.instructions == [
        NoiseModelInstruction(Noise.BitFlip(0.05), GateCriteria(Gate.H)),
        NoiseModelInstruction(Noise.TwoQubitDepolarizing(0.10), GateCriteria(Gate.CNot)),
    ]


@pytest.mark.parametrize(
    "backend, device_name",
    [("default", "StateVectorSimulator"), ("braket_sv", "StateVectorSimulator")],
)
def test_invalid_local_device_for_noise_model(backend, device_name, noise_model):
    with pytest.raises(
        ValueError,
        match=(
            f"{device_name} does not support noise or the noise model "
            + f"includes noise that is not supported by {device_name}."
        ),
    ):
        BraketLocalQubitDevice(wires=2, backend=backend, noise_model=noise_model)


@pytest.mark.parametrize("device_name", ["dm1"])
@patch.object(AwsDevice, "name", new_callable=mock.PropertyMock)
def test_valid_aws_device_for_noise_model(name_mock, device_name, noise_model):
    name_mock.return_value = device_name
    dev = _aws_device(
        wires=2,
        device_type=AwsDeviceType.SIMULATOR,
        noise_model=noise_model,
        action_properties=ACTION_PROPERTIES_DM_DEVICE,
    )

    assert dev._noise_model.instructions == [
        NoiseModelInstruction(Noise.BitFlip(0.05), GateCriteria(Gate.H)),
        NoiseModelInstruction(Noise.TwoQubitDepolarizing(0.10), GateCriteria(Gate.CNot)),
    ]


@pytest.mark.parametrize("device_name", ["sv1", "tn1", "foo", "bar"])
@patch.object(AwsDevice, "name", new_callable=mock.PropertyMock)
def test_invalide_aws_device_for_noise_model(name_mock, device_name, noise_model):
    name_mock.return_value = device_name
    with pytest.raises(
        ValueError,
        match=(
            f"{device_name} does not support noise or the noise model "
            + f"includes noise that is not supported by {device_name}."
        ),
    ):
        _aws_device(wires=2, device_type=AwsDeviceType.SIMULATOR, noise_model=noise_model)


@patch.object(AwsDevice, "run")
@patch.object(AwsDevice, "name", new_callable=mock.PropertyMock)
def test_execute_with_noise_model(mock_name, mock_run, noise_model):
    mock_run.return_value = TASK
    mock_name.return_value = "dm1"
    dev = _aws_device(
        wires=4,
        device_type=AwsDeviceType.SIMULATOR,
        noise_model=noise_model,
        action_properties=ACTION_PROPERTIES_DM_DEVICE,
    )

    with QuantumTape() as circuit:
        qml.Hadamard(wires=0)
        qml.QubitUnitary(1 / np.sqrt(2) * np.array([[1, 1], [1, -1]]), wires=0)
        qml.RX(0.432, wires=0)
        qml.CNOT(wires=[0, 1])
        qml.probs(wires=[0])
        qml.expval(qml.PauliX(1))
        qml.var(qml.PauliY(2))
        qml.sample(qml.PauliZ(3))
    circuit.trainable_params = []

    _ = dev.execute(circuit)

    assert dev.task == TASK

    EXPECTED_CIRC = (
        Circuit()
        .h(0)
        .bit_flip(0, 0.05)
        .unitary([0], 1 / np.sqrt(2) * np.array([[1, 1], [1, -1]]))
        .rx(0, 0.432)
        .cnot(0, 1)
        .two_qubit_depolarizing(0, 1, 0.10)
        .i(2)
        .i(3)
        .probability(target=[0])
        .expectation(observable=Observable.X(), target=1)
        .variance(observable=Observable.Y(), target=2)
        .sample(observable=Observable.Z(), target=3)
    )
    mock_run.assert_called_with(
        EXPECTED_CIRC,
        s3_destination_folder=("foo", "bar"),
        shots=SHOTS,
        poll_timeout_seconds=AwsQuantumTask.DEFAULT_RESULTS_POLL_TIMEOUT,
        poll_interval_seconds=AwsQuantumTask.DEFAULT_RESULTS_POLL_INTERVAL,
        inputs={},
    )


<<<<<<< HEAD
OQC_PULSE_PROPERTIES = json.dumps(
    {
        "braketSchemaHeader": {
            "name": "braket.device_schema.pulse.pulse_device_action_properties",
            "version": "1",
        },
        "supportedQhpTemplateWaveforms": {},
        "ports": {},
        "supportedFunctions": {},
        "frames": {
            "q0_drive": {
                "frameId": "q0_drive",
                "portId": "channel_15",
                "frequency": 4.6e9,
                "centerFrequency": 4360000000.0,
                "phase": 0.0,
                "associatedGate": None,
                "qubitMappings": [0],
                "qhpSpecificProperties": None,
            },
            "q0_second_state": {
                "frameId": "q0_second_state",
                "portId": "channel_15",
                "frequency": 4.5e9,
                "centerFrequency": 4360000000.0,
                "phase": 0.0,
                "associatedGate": None,
                "qubitMappings": [0],
                "qhpSpecificProperties": None,
            },
        },
        "supportsLocalPulseElements": False,
        "supportsDynamicFrames": True,
        "supportsNonNativeGatesWithPulses": True,
        "validationParameters": {
            "MAX_SCALE": 1.0,
            "MAX_AMPLITUDE": 1.0,
            "PERMITTED_FREQUENCY_DIFFERENCE": 1.0,
            "MIN_PULSE_LENGTH": 8e-09,
            "MAX_PULSE_LENGTH": 0.00012,
        },
    }
)

OQC_PARADIGM_PROPERTIES = json.dumps(
    {
        "braketSchemaHeader": {
            "name": "braket.device_schema.gate_model_qpu_paradigm_properties",
            "version": "1",
        },
        "connectivity": {
            "fullyConnected": False,
            "connectivityGraph": {
                "0": ["1", "7"],
                "1": ["2"],
                "2": ["3"],
                "4": ["3", "5"],
                "6": ["5"],
                "7": ["6"],
            },
        },
        "qubitCount": 8,
        "nativeGateSet": ["ecr", "i", "rz", "v", "x"],
    }
)


class TestPulseFunctionality:
    """Test the functions specific to supporting pulse programming via Pennylane"""

    @pytest.mark.parametrize(
        "frameId, expected_result", [("q0_second_state", False), ("q0_drive", True)]
    )
    def test_single_frame_filter_oqc_lucy(self, frameId, expected_result):
        """Test that _is_single_qubit_01_frame successfuly identifies whether a string matches
        the pattern for a 01 drive frame"""
        dev = _aws_device(wires=2, device_arn="arn:aws:braket:eu-west-2::device/qpu/oqc/Lucy")
        assert dev._is_single_qubit_01_frame(frameId) == expected_result

    @pytest.mark.parametrize(
        "frameId, expected_result", [("q0_second_state", True), ("q0_drive", False)]
    )
    def test_single_frame_filter_oqc_lucy_12(self, frameId, expected_result):
        """Test that _is_single_qubit_12_frame successfuly identifies whether a string matches
        the pattern for a 12 drive frame"""
        dev = _aws_device(wires=2, device_arn="arn:aws:braket:eu-west-2::device/qpu/oqc/Lucy")
        assert dev._is_single_qubit_12_frame(frameId) == expected_result

    def test_frame_filters_raise_error_if_not_oqc_lucy(self):
        """Test that the functions used to access the pulse frames raise a clear error for devices
        where frame access is not available through the plugin"""
        dev = _aws_device(wires=2, device_arn="baz")

        with pytest.raises(
            NotImplementedError,
            match="Single-qubit drive frame for pulse control not defined for device",
        ):
            dev._is_single_qubit_01_frame("q0_drive")

        with pytest.raises(
            NotImplementedError,
            match="Single-qubit drive frame for pulse control not defined for device",
        ):
            dev._is_single_qubit_12_frame("q0_second_state")

        with pytest.raises(NotImplementedError, match=""):
            dev._get_frames(filter=None)

    def test_get_frames(self):
        """Test that the dev._get_frames method returns the expected results"""
        dev = _aws_device(wires=2, device_arn="arn:aws:braket:eu-west-2::device/qpu/oqc/Lucy")

        class DummyProperties:
            def __init__(self):
                self.pulse = PulseDeviceActionProperties.parse_raw(OQC_PULSE_PROPERTIES)

        dev._device._properties = DummyProperties()

        frames_01 = dev._get_frames(filter=dev._is_single_qubit_01_frame)
        frames_12 = dev._get_frames(filter=dev._is_single_qubit_12_frame)

        assert len(frames_01) == len(frames_12) == 1
        assert "q0_drive" in frames_01.keys()
        assert "q0_second_state" in frames_12.keys()

    def test_settings_for_unsupported_device_raises_error(self):
        """Test that accessing dev.pulse_settings for a device where this is not defined
        raises an error"""
        dev = _aws_device(wires=2, device_arn="baz")

        with pytest.raises(
            NotImplementedError,
            match="The pulse_settings property for pulse control is not defined for",
        ):
            dev.pulse_settings

    def test_settings(self):
        """Test that the pulse_settings property retrieves the relevant data from the device
        pulse and paradigm properties"""
        dev = _aws_device(wires=2, device_arn="arn:aws:braket:eu-west-2::device/qpu/oqc/Lucy")

        class DummyProperties:
            def __init__(self):
                self.pulse = PulseDeviceActionProperties.parse_raw(OQC_PULSE_PROPERTIES)
                self.paradigm = GateModelQpuParadigmProperties.parse_raw(OQC_PARADIGM_PROPERTIES)

        dev._device._properties = DummyProperties()

        settings = dev.pulse_settings
        assert settings["connections"] == [
            (0, 1),
            (0, 7),
            (1, 2),
            (2, 3),
            (4, 3),
            (4, 5),
            (6, 5),
            (7, 6),
        ]
        assert settings["wires"] == [0, 1, 2, 3, 4, 5, 6, 7]
        assert np.allclose(settings["qubit_freq"], 4.6)
        assert np.allclose(settings["anharmonicity"], 0.1)
=======
@pytest.mark.parametrize("device_type", (AwsDeviceType.QPU, AwsDeviceType.SIMULATOR))
def test_verbatim_unsupported(device_type):
    device_name = "name"
    no_verbatim = f"Device {device_name} does not support verbatim circuits"
    with pytest.raises(ValueError, match=no_verbatim):
        _aws_device(
            wires=2,
            device_arn="foo",
            device_type=device_type,
            verbatim=True,
        )


@pytest.mark.parametrize("device_type", (AwsDeviceType.QPU, AwsDeviceType.SIMULATOR))
@patch.object(AwsDevice, "run")
def test_native(mock_run, device_type):
    dev = _aws_device(
        wires=2,
        device_arn="foo",
        device_type=device_type,
        action_properties=ACTION_PROPERTIES_NATIVE,
        verbatim=True,
        native_gate_set=["GPI", "GPI2", "MS"],
    )

    @qml.qnode(dev)
    def circuit(a):
        GPi(a[0], 0)
        GPi2(a[0], 0)
        MS(a[0], a[1], (0, 1))
        AAMS(a[0], a[1], a[2], (0, 1))
        return qml.expval(qml.PauliZ(wires=1))

    x = np.array([0.76, 0.45, 1.5707963267948966], requires_grad=True)
    circuit(x)

    expected_circuit = (
        Circuit()
        .add_verbatim_box(
            Circuit().gpi(0, x[0]).gpi2(0, x[0]).ms(0, 1, x[0], x[1]).ms(0, 1, x[0], x[1], x[2])
        )
        .expectation(observable=Observable.Z(), target=1)
    )
    mock_run.assert_called_with(
        expected_circuit,
        s3_destination_folder=("foo", "bar"),
        shots=SHOTS,
        poll_timeout_seconds=AwsQuantumTask.DEFAULT_RESULTS_POLL_TIMEOUT,
        poll_interval_seconds=AwsQuantumTask.DEFAULT_RESULTS_POLL_INTERVAL,
        inputs={},
    )
>>>>>>> fc700e6f
<|MERGE_RESOLUTION|>--- conflicted
+++ resolved
@@ -675,22 +675,15 @@
     callback.assert_called_with(latest=latest, history=history, totals=totals)
 
 
-<<<<<<< HEAD
-def _aws_device_mock_init(self, arn, aws_session):
-    self._arn = arn
+def _aws_device_mock_init(self, *args, **kwargs):
+    self._arn = args[0]
     self._properties = None
     self._ports = None
-
-
-@patch.object(AwsDevice, "__init__", _aws_device_mock_init)
-=======
-def _set_name(self, *args, **kwargs):
     self._name = "name"
     return None
 
 
-@patch.object(AwsDevice, "__init__", _set_name)
->>>>>>> fc700e6f
+@patch.object(AwsDevice, "__init__", _aws_device_mock_init)
 @patch.object(AwsDevice, "aws_session", new_callable=mock.PropertyMock)
 @patch.object(AwsDevice, "type", new_callable=mock.PropertyMock)
 @patch.object(AwsDevice, "properties")
@@ -1808,11 +1801,7 @@
         return GateModelSimulatorDeviceCapabilities.parse_obj(input_json)
 
 
-<<<<<<< HEAD
 @patch.object(AwsDevice, "__init__", _aws_device_mock_init)
-=======
-@patch.object(AwsDevice, "__init__", _set_name)
->>>>>>> fc700e6f
 @patch.object(AwsDevice, "aws_session", new_callable=mock.PropertyMock)
 @patch.object(AwsDevice, "type", new_callable=mock.PropertyMock)
 @patch.object(AwsDevice, "properties")
@@ -1849,11 +1838,7 @@
     return dev
 
 
-<<<<<<< HEAD
 @patch.object(AwsDevice, "__init__", _aws_device_mock_init)
-=======
-@patch.object(AwsDevice, "__init__", _set_name)
->>>>>>> fc700e6f
 @patch.object(AwsDevice, "aws_session", new_callable=mock.PropertyMock)
 @patch.object(AwsDevice, "properties")
 def _bad_aws_device(properties_mock, session_mock, wires, **kwargs):
@@ -2018,7 +2003,6 @@
     )
 
 
-<<<<<<< HEAD
 OQC_PULSE_PROPERTIES = json.dumps(
     {
         "braketSchemaHeader": {
@@ -2181,7 +2165,8 @@
         assert settings["wires"] == [0, 1, 2, 3, 4, 5, 6, 7]
         assert np.allclose(settings["qubit_freq"], 4.6)
         assert np.allclose(settings["anharmonicity"], 0.1)
-=======
+
+
 @pytest.mark.parametrize("device_type", (AwsDeviceType.QPU, AwsDeviceType.SIMULATOR))
 def test_verbatim_unsupported(device_type):
     device_name = "name"
@@ -2232,5 +2217,4 @@
         poll_timeout_seconds=AwsQuantumTask.DEFAULT_RESULTS_POLL_TIMEOUT,
         poll_interval_seconds=AwsQuantumTask.DEFAULT_RESULTS_POLL_INTERVAL,
         inputs={},
-    )
->>>>>>> fc700e6f
+    )